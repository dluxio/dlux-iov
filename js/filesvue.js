--- conflicted
+++ resolved
@@ -5,28 +5,6 @@
         <h4 class="m-0 ms-auto align-self-end">{{newMeta[file.i][file.index * 4 + 1] || file}}</h4>
         <h5 class="m-0 ms-auto align-self-end"><span class="badge square rounded-top border border-bottom-0 bg-info border-light-50" :class="smartColor(newMeta[file.i][file.index * 4 + 4])"><i :class="smartIcon(newMeta[file.i][file.index * 4 + 4])"></i>{{ newMeta[file.i][file.index * 4 + 2] }}</span></h5>
             <div class="bg-light rounded">    
-<<<<<<< HEAD
-                                                                                                        <svg version="1.1" xmlns="http://www.w3.org/2000/svg" xmlns:xlink="http://www.w3.org/1999/xlink" x="0px" y="0px"
-                                                                                                                viewBox="0 0 800 800" style="enable-background:new 0 0 800 800;" xml:space="preserve" >
-                                                                                                            <!--<style type="text/css"> .st0{fill:#101010;} .st1{font-family:'Arial-BoldMT';} .st2  {font-size:149px;}  </style> -->
-                                                                                                            <g >
-                                                                                                                <path class="st0" d="M650,210H500c-5.5,0-10-4.5-10-10V50c0-5.5,4.5-10,10-10s10,4.5,10,10v140h140c5.5,0,10,4.5,10,10
-                                                                                                                    S655.5,210,650,210z"/>
-                                                                                                                <path class="st0" d="M650,309.7c-5.5,0-10-4.5-10-10v-95.5L495.9,60H200c-22.1,0-40,17.9-40,40v196.3c0,5.5-4.5,10-10,10
-                                                                                                                    s-10-4.5-10-10V100c0-33.1,26.9-60,60-60h300c2.7,0,5.2,1,7.1,2.9l150,150c1.9,1.9,2.9,4.4,2.9,7.1v99.7
-                                                                                                                    C660,305.2,655.5,309.7,650,309.7z"/>
-                                                                                                                <path class="st0" d="M600,760H200c-33.1,0-60-26.9-60-60V550c0-5.5,4.5-10,10-10s10,4.5,10,10v150c0,22.1,17.9,40,40,40h400
-                                                                                                                    c22.1,0,40-17.9,40-40V550c0-5.5,4.5-10,10-10s10,4.5,10,10v150C660,733.1,633.1,760,600,760z"/>
-                                                                                                                <path class="st0" d="M550,560H250c-5.5,0-10-4.5-10-10s4.5-10,10-10h300c5.5,0,10,4.5,10,10S555.5,560,550,560z"/>
-                                                                                                                <path class="st0" d="M400,660H250c-5.5,0-10-4.5-10-10s4.5-10,10-10h150c5.5,0,10,4.5,10,10S405.5,660,400,660z"/>
-                                                                                                                <path class="st0" d="M650,560H150c-33.1,0-60-26.9-60-60l0,0V346.3c0-33.1,26.9-60,60-60l0,0h0.4l500,3.3
-                                                                                                                    c32.9,0.3,59.5,27.1,59.6,60V500C710,533.1,683.2,560,650,560C650,560,650,560,650,560z M150,306.3c-22.1,0-40,17.9-40,40V500
-                                                                                                                    c0,22.1,17.9,40,40,40h500c22.1,0,40-17.9,40-40V349.7c-0.1-22-17.8-39.8-39.8-40l-500-3.3H150z"/>
-                                                                                                                <text transform="matrix(1 0 0 1 233.3494 471.9725)" class="st1 st2" style="text-transform: uppercase; font-size: 149px;">{{newMeta[file.i][file.index * 4 + 2]}}</text>
-                                                                                                            </g>
-                                                                                                        </svg>
-                                                                                                    </div>
-=======
                 <svg version="1.1" xmlns="http://www.w3.org/2000/svg" xmlns:xlink="http://www.w3.org/1999/xlink" x="0px" y="0px"
                         viewBox="0 0 800 800" style="enable-background:new 0 0 800 800;" xml:space="preserve" >
                    
@@ -47,7 +25,6 @@
                     </g>
                 </svg>
             </div>
->>>>>>> 9494399d
             <div class="card-body">
                 <span class="text-break small text-muted">{{fancyBytes(file.s)}}</span><br>
                 <button v-if="flagDecode(newMeta[file.i][file.index * 4 + 4]).enc && !decoded" type="button" class="text-break small text-muted" @click="decode(file.i)">Decrypt</button>
