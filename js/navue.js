import ToastVue from "/js/toastvue.js";
export default {
  data() {
    return {
      HAS: false,
      HKC: true,
      HSR: false,
      user: "",
      userField: "",
      accountMenu: false,
      recentUsers: [],
      filterUsers: "",
      filterRecents: [],
      notifications: ["Here I am!"],
      ops: [],
    };
  },
  components: {
    "toast-vue": ToastVue,
  },
  emits: ["login", "logout", "refresh", "ack"],
  props: ["op", "lapi"],
  watch: {
    op(op, oldOp) {
      console.log(op, "...", oldOp);
      if (op.txid) {
        op.time = new Date().getTime();
        op.status = 'Pending your approval';
        op.title = op.id ? op.id : op.cj.memo;
        this.ops.push(op);
        this.$emit("ack", op.txid); 
        if (op.type == "cja") {
          this.broadcastCJA(op);
        } else if (this.op.type == "xfr") {
          this.broadcastTransfer(op);
        }
        localStorage.setItem("pending", JSON.stringify(this.ops));
      }
    },
  },
  methods: {
    useHAS() {
      this.HAS = true;
      this.HKC = false;
      this.HSR = false;
    },
    useHS() {
      this.HAS = false;
      this.HKC = false;
      this.HSR = true;
    },
    useKC() {
      this.HAS = false;
      this.HKC = true;
      this.HSR = false;
    },
    broadcastCJA(obj) {
      var op = [
        this.user,
        [
          [
            "custom_json",
            {
              required_auths: [this.user],
              required_posting_auths: [],
              id: obj.id,
              json: JSON.stringify(obj.cj),
            },
          ],
        ],
        "active",
      ];
      console.log("CJA");
      this.sign(op)
        .then((r) => {
          this.statusFinder(r, obj);
        })
        .catch((e) => {
          console.log(e);
        });
    },
    broadcastTransfer(obj) {
      var op = [
        this.user,
        [
          [
            "transfer",
            {
              to: obj.cj.to,
              from: this.user,
              amount: `${parseFloat(
                (obj.cj.hive ? obj.cj.hive : obj.cj.hbd) / 1000
              ).toFixed(3)} ${obj.cj.hive ? "HIVE" : "HBD"}`,
              memo: `${obj.cj.memo ? obj.cj.memo : ""}`
            },
          ],
        ],
        "active",
      ];
      this.sign(op)
        .then((r) => {
          this.statusFinder(r, obj);
        })
        .catch((e) => {
          console.log(e);
        });
    },
    sign(op) {
      return new Promise((resolve, reject) => {
        if (this.HKC) {
          console.log("HKC");
          this.HKCsign(op)
            .then((r) => resolve(r))
            .catch((e) => reject(e));
        } else if (this.HAS) {
          console.log("HAS");
          this.HASsign(op)
            .then((r) => resolve(r))
            .catch((e) => reject(e));
        } else {
          console.log("HSR");
          this.HSRsign(op)
            .then((r) => resolve(r))
            .catch((e) => reject(e));
        }
      });
    },
    HKCsign(op) {
      return new Promise((resolve, reject) => {
        if (window.hive_keychain) {
          try {
            window.hive_keychain.requestBroadcast(
              op[0],
              op[1],
              op[2],
              function (response) {
                resolve(response);
              }
            );
          } catch (e) {
            reject(e);
          }
        } else {
          reject({ error: "Hive Keychain is not installed." }); //fallthrough?
        }
      });
    },
    statusFinder(response, obj) {
      console.log(response, obj);
      if (response.success == false){
        this.cleanOps()
        return
      }
      if (response.success == true) {
        obj.status = "Hive TX Success:\nAwaiting Layer 2 confirmation...";
        obj.link = "https://hiveblocks.com/tx/" + response.result.id;
        obj.txid = response.result.id;
        this.ops.push(obj)
        this.cleanOps(); //also stores it in localStorage
        this.statusPinger(response.result.id, 0);
      }
    },
    statusPinger(txid, r){
      if(r > 30)return
      fetch(this.lapi + "/api/status/" + txid)
        .then(r => r.json())
        .then(json => {
          console.log(json, json.status.slice(0, 20));
          if (json.status.slice(0, 20) != "This TransactionID e") {
            if (json.status.indexOf(" minted ") > -1) {
              //changeDiv(id, json.status, "mint"); // worry about this later
              setTimeout(
                function () {
                  this.cleanOps(txid);
                }.bind(this),
                30000
              );
            } else {
              for(var i = 0; i < this.ops.length; i++){
                if(this.ops[i].txid == txid){
                  console.log('Found Op')
                  var op = this.ops[i]
                  op.status = 'Confirmed.';
                  op.msg = json.status;
                  this.cleanOps();
                  for (var j = 0; j < op.ops.length; j++) {
                    console.log(op.ops[j]);
                    this.$emit("refresh", op.ops[j]);
                  }
                  //this.ops.push(op)
                  break;
                }
              }
              setTimeout(
                function () {
                  this.cleanOps(txid);
                }.bind(this),
                30000
              );
            }
          } else {
            setTimeout(
              function () {
                this.statusPinger(txid, r + 1);
              }.bind(this),
              3000
            );
          }
        })
        .catch(e => {
          console.log(e)
          this.statusPinger(txid, r+1)
        })
    },
    searchRecents() {
      this.filterRecents = this.recentUsers.reduce((a, b) => {
        console.log(b);
        if (b.toLowerCase().includes(this.filterUsers.toLowerCase())) {
          a.push(b);
        }
        return a;
      }, []);
    },
    getUser() {
      this.user = localStorage.getItem("user");
      this.$emit("login", this.user);
    },
    logout() {
      localStorage.removeItem("user");
      this.user = "";
      this.$emit("logout", "");
    },
    setUser(id) {
      this.user = id ? id : this.userField;
      localStorage.setItem("user", this.user);
      this.$emit("login", this.user);
      this.addRecentUser(this.user);
    },
    addRecentUser(user) {
      if (user && this.recentUsers.indexOf(user) == -1)
        this.recentUsers.push(user);
      localStorage.setItem("recentUsers", JSON.stringify(this.recentUsers));
    },
    getRecentUsers() {
      const r = localStorage.getItem("recentUsers");
      if (r) this.recentUsers = JSON.parse(r);
      for (var i = 0; i < this.recentUsers.length; i++) {
        if (this.recentUsers[i].length < 3) {
          this.recentUsers.splice(i, 1);
          break;
        }
      }
    },
    deleteRecentUser(user) {
      this.recentUsers.splice(this.recentUsers.indexOf(user), 1);
      localStorage.setItem("recentUsers", JSON.stringify(this.recentUsers));
    },
    toggleAccountMenu() {
      this.accountMenu = !this.accountMenu;
    },
    isEnter(e) {
      if (e.key === "Enter" || e.keyCode === 13) {
        this.setUser();
      }
    },
    cleanOps(txid){
      const ops = this.ops
      for (var i = 0; i < ops.length; i++) {
        if (ops[i].status == "Pending your approval") {
          ops.splice(i, 1);i--
        } else if (ops[i].time < new Date().getTime() - 300000) {
          ops.splice(i, 1);i--
        } else if (ops[i].txid == txid) {
          ops.splice(i, 1);
          break
        }
      }
      this.ops = ops
      localStorage.setItem("pending", JSON.stringify(this.ops));
    }
  },
  mounted() {
    this.getUser();
    this.getRecentUsers();
    const ops = localStorage.getItem("pending");
    this.ops = ops ? JSON.parse(ops) : [];
    this.cleanOps()
    for(var i = 0; i < this.ops.length; i++){
      this.statusPinger(this.ops[i].txid, 0)
    }
  },
  computed: {
    avatar: {
      get() {
        return this.user
          ? "https://images.hive.blog/u/" + this.user + "/avatar"
          : "";
      },
    },
    HKCa: {
      //Hive Keychain Available
      get() {
        return !!window.hive_keychain;
      },
    },
  },
  template: `
<div>
<header class="navbar navbar-expand-lg navbar-dark fixed-top" style="background-color:rgba(42, 48, 54, 0.8); -webkit-backdrop-filter: blur(10px);
  backdrop-filter: blur(10px);">
  <div class="container-fluid">
	<a class="navbar-brand" href="/"><img src="/img/dlux-hive-logo-alpha.svg" alt="dlux-logo" width="40" height="40"></a>
    <button class="navbar-toggler" type="button" data-toggle="collapse" data-target="#navbarSupportedContent" aria-controls="navbarSupportedContent" aria-expanded="false" aria-label="Toggle navigation"> <span class="navbar-toggler-icon"></span></button>
    <div class="collapse navbar-collapse d-flex justify-content-between" id="navbarSupportedContent">
      <ul class="navbar-nav me-auto">
        <li class="nav-item"> <a class="nav-link" href="/apps/">APPS</a></li>
        <li class="nav-item"> <a class="nav-link" href="/nfts/">NFTS</a></li>
        <li class="nav-item"> <a class="nav-link" href="/dex#dlux">DEX</a></li>
        <li class="nav-item"> <a class="nav-link" href="/docs/">DOCS</a></li>
      </ul>
     

  <div v-show="!user">
	<ul class="navbar-nav d-flex align-items-center me-5" id="loginMenu" >
	<li class="nav-item"><a class="nav-link acct-link" href="/about/">About</a></li>
	<li class="nav-item"><a class="nav-link acct-link" href="https://signup.hive.io/">Get Account</a></li>
	<li class="nav-item">
  <div class="input-group input-group-sm">
  <button class="btn btn-primary" type="button" data-bs-toggle="offcanvas" data-bs-target="#offcanvasUsers" aria-controls="offcanvasUsers">Login</button>
  </div>
  </li>

	</ul>
  </div>

    <div class="me-5" v-show="user" id="userMenu">
	  <ul class="nav navbar-nav">
		<li class="nav-item my-auto">
			<a class="nav-link" href="/new/" data-bs-toggle="tooltip"  title="Create a new app">
				<i class="fas fa-fw fa-lg fa-plus me-2"></i></a></li>
		<li class="nav-item dropdown">
		  <a class="nav-link dropdown-toggle text-white-50" id="userDropdown" role="button" aria-expanded="false" data-bs-toggle="dropdown" href="#">
			  <img :src="avatar" id="userImage" alt="" width="30" height="30" class="img-fluid rounded-circle bg-light me-1 cover">
			  <span id="userName">{{user}}</span></a>
          <ul class="dropdown-menu dropdown-menu-dark pt-0" aria-labelledby="userDropdown">
			 <li><a class="dropdown-item" href="/me#blog/" onClick="showTab('blog')"><i class="fas fa-user fa-fw me-2"></i>Profile</a></li>
			 <li><a class="dropdown-item" href="/me#wallet/" onClick="showTab('wallet')"><i class="fas fa-wallet fa-fw me-2"></i>Wallet</a></li>
			 <li><a class="dropdown-item" href="/me#inventory/" onClick="showTab('inventory')"><i class="fas fa-boxes fa-fw me-2"></i>Inventory</a></li>
			 <li><a class="dropdown-item" href="/me#node/" onClick="showTab('node')"><i class="fas fa-robot fa-fw me-2"></i>Node</a></li>
			 <li><a class="dropdown-item" href="/me#settings/" onClick="showTab('settings')"><i class="fas fa-cog fa-fw me-2"></i>Settings</a></li>
             <li><hr class="dropdown-divider"></li>
			 <li><a class="dropdown-item" href="/about/"><i class="fas fa-info-circle fa-fw me-2"></i>About</a></li>
             <li><hr class="dropdown-divider"></li>
             <li><a class="dropdown-item" href="#" type="button" data-bs-toggle="offcanvas" data-bs-target="#offcanvasUsers" aria-controls="offcanvasUsers"><i class="fas fa-user-friends me-2"></i>Switch User</a></li>
			 <li><a class="dropdown-item" href="#" @click="logout()"><i class="fas fa-power-off fa-fw me-2"></i>Logout</a></li>
		</ul>
        </li>
      </ul>
	</div>
    </div>
    </div>
</header>
<<<<<<< HEAD
<div class="position-fixed bottom-0 end-0 p-3" style="z-index: 11">
<toast-vue v-for="op in ops" :alert="op"/>
</div>
<div class="offcanvas offcanvas-end bg-dark" tabindex="-1" id="offcanvasUsers" aria-labelledby="offcanvasRightLabel">
    <div class="offcanvas-header">
      <h5 id="offcanvasRightLabel">User Management</h5>
      <button type="button" class="btn-close text-white-50" data-bs-dismiss="offcanvas" aria-label="Close"><i class="fa-solid fa-xmark"></i></button>
=======
<div class="offcanvas offcanvas-end bg-dark text-white-50" tabindex="-1" id="offcanvasUsers" aria-labelledby="offcanvasRightLabel">
    <div class="offcanvas-header d-flex align-items-center justify-content-between">
      <h5 id="offcanvasRightLabel" class="m-0 p-0">User Management</h5>
      <button type="button" class="btn-close btn-close-white text-reset" data-bs-dismiss="offcanvas" aria-label="Close"></button>
>>>>>>> e97ee5ff
    </div>
    <div class="offcanvas-body">
    
      <div class="d-flex flex-column">
      <div class="row mb-3">
      <div class="lead text-white-50">
      Login via Hive Keychain. Usernames are stored locally and can be cleared.
      </div>
      </div>
        <div class="row mb-3">
        <div class="input-group">
        <input v-model="userField" placeholder="username" @blur="setUser()" @keyup.enter="setUser()" class="text-center form-control bg-darkg border-dark text-info">
        <span class="input-group-text bg-darkg border-dark"><a href="#" @click="setUser()"><i class="fa-solid fa-circle-plus"></i></a></span>
      </div>
      </div>
      <div class="row mb-3">
            <div class="input-group">
              <input v-model="filterUsers" placeholder="filter" @keyup="searchRecents()" class="text-center form-control bg-darkg border-dark text-info">
              <span class="input-group-text bg-darkg border-dark"><a href="#"><i class="fa-solid fa-xmark"></i></a></span>
            </div>
          </div>
        <hr>
        </div>
        <div class="d-flex justify-content-between align-items-center m-3" v-if="!filterUsers" v-for="name in recentUsers">
          <div class="flex-fill text-center"><a class="link-info" href="#" @click="setUser(name);toggleAccountMenu()">@{{name}}</a></div>
          <div class="flex-shrink"><a href="#" @click="deleteRecentUser(name)" class="ms-auto"><i class="fa-solid fa-xmark"></i></a></div>
        </div>
        <div class="d-flex justify-content-between align-items-center m-3" v-if="filterUsers" v-for="name in filterRecents">
          <div class="flex-fill text-center"><a class="link-info" href="#" @click="setUser(name);toggleAccountMenu()">@{{name}}</a></div>
          <div class="flex-shrink"><a href="#" @click="deleteRecentUser(name)" class="ms-auto"><i class="fa-solid fa-xmark"></i></a></div>
        </div>
      </div>
      <ul class="dropdown-menu" aria-labelledby="dropdownMenu">
        <li>
            <a class="dropdown-item" href="#/" role="button" @click="useKC()" v-show="HKCa">{{HKC ? 'X ' : '  '}}Hive KeyChain</a>
            <a class="dropdown-item" href="#/" role="button" @click="useHAS()">{{HAS ? 'X ' : '  '}}Hive Auth Service</a>
            <a class="dropdown-item" href="#/" role="button" @click="useHS()">{{HSR ? 'X ' : '  '}}Hive Signer</a>
        </li>
      </ul>
    </div>
  </div>
</div>`,
};<|MERGE_RESOLUTION|>--- conflicted
+++ resolved
@@ -25,10 +25,10 @@
       console.log(op, "...", oldOp);
       if (op.txid) {
         op.time = new Date().getTime();
-        op.status = 'Pending your approval';
+        op.status = "Pending your approval";
         op.title = op.id ? op.id : op.cj.memo;
         this.ops.push(op);
-        this.$emit("ack", op.txid); 
+        this.$emit("ack", op.txid);
         if (op.type == "cja") {
           this.broadcastCJA(op);
         } else if (this.op.type == "xfr") {
@@ -91,7 +91,7 @@
               amount: `${parseFloat(
                 (obj.cj.hive ? obj.cj.hive : obj.cj.hbd) / 1000
               ).toFixed(3)} ${obj.cj.hive ? "HIVE" : "HBD"}`,
-              memo: `${obj.cj.memo ? obj.cj.memo : ""}`
+              memo: `${obj.cj.memo ? obj.cj.memo : ""}`,
             },
           ],
         ],
@@ -147,24 +147,24 @@
     },
     statusFinder(response, obj) {
       console.log(response, obj);
-      if (response.success == false){
-        this.cleanOps()
-        return
+      if (response.success == false) {
+        this.cleanOps();
+        return;
       }
       if (response.success == true) {
         obj.status = "Hive TX Success:\nAwaiting Layer 2 confirmation...";
         obj.link = "https://hiveblocks.com/tx/" + response.result.id;
         obj.txid = response.result.id;
-        this.ops.push(obj)
+        this.ops.push(obj);
         this.cleanOps(); //also stores it in localStorage
         this.statusPinger(response.result.id, 0);
       }
     },
-    statusPinger(txid, r){
-      if(r > 30)return
+    statusPinger(txid, r) {
+      if (r > 30) return;
       fetch(this.lapi + "/api/status/" + txid)
-        .then(r => r.json())
-        .then(json => {
+        .then((r) => r.json())
+        .then((json) => {
           console.log(json, json.status.slice(0, 20));
           if (json.status.slice(0, 20) != "This TransactionID e") {
             if (json.status.indexOf(" minted ") > -1) {
@@ -176,11 +176,11 @@
                 30000
               );
             } else {
-              for(var i = 0; i < this.ops.length; i++){
-                if(this.ops[i].txid == txid){
-                  console.log('Found Op')
-                  var op = this.ops[i]
-                  op.status = 'Confirmed.';
+              for (var i = 0; i < this.ops.length; i++) {
+                if (this.ops[i].txid == txid) {
+                  console.log("Found Op");
+                  var op = this.ops[i];
+                  op.status = "Confirmed.";
                   op.msg = json.status;
                   this.cleanOps();
                   for (var j = 0; j < op.ops.length; j++) {
@@ -207,10 +207,10 @@
             );
           }
         })
-        .catch(e => {
-          console.log(e)
-          this.statusPinger(txid, r+1)
-        })
+        .catch((e) => {
+          console.log(e);
+          this.statusPinger(txid, r + 1);
+        });
     },
     searchRecents() {
       this.filterRecents = this.recentUsers.reduce((a, b) => {
@@ -263,30 +263,32 @@
         this.setUser();
       }
     },
-    cleanOps(txid){
-      const ops = this.ops
+    cleanOps(txid) {
+      const ops = this.ops;
       for (var i = 0; i < ops.length; i++) {
         if (ops[i].status == "Pending your approval") {
-          ops.splice(i, 1);i--
+          ops.splice(i, 1);
+          i--;
         } else if (ops[i].time < new Date().getTime() - 300000) {
-          ops.splice(i, 1);i--
+          ops.splice(i, 1);
+          i--;
         } else if (ops[i].txid == txid) {
           ops.splice(i, 1);
-          break
-        }
-      }
-      this.ops = ops
+          break;
+        }
+      }
+      this.ops = ops;
       localStorage.setItem("pending", JSON.stringify(this.ops));
-    }
+    },
   },
   mounted() {
     this.getUser();
     this.getRecentUsers();
     const ops = localStorage.getItem("pending");
     this.ops = ops ? JSON.parse(ops) : [];
-    this.cleanOps()
-    for(var i = 0; i < this.ops.length; i++){
-      this.statusPinger(this.ops[i].txid, 0)
+    this.cleanOps();
+    for (var i = 0; i < this.ops.length; i++) {
+      this.statusPinger(this.ops[i].txid, 0);
     }
   },
   computed: {
@@ -360,20 +362,14 @@
     </div>
     </div>
 </header>
-<<<<<<< HEAD
 <div class="position-fixed bottom-0 end-0 p-3" style="z-index: 11">
 <toast-vue v-for="op in ops" :alert="op"/>
 </div>
-<div class="offcanvas offcanvas-end bg-dark" tabindex="-1" id="offcanvasUsers" aria-labelledby="offcanvasRightLabel">
-    <div class="offcanvas-header">
-      <h5 id="offcanvasRightLabel">User Management</h5>
-      <button type="button" class="btn-close text-white-50" data-bs-dismiss="offcanvas" aria-label="Close"><i class="fa-solid fa-xmark"></i></button>
-=======
 <div class="offcanvas offcanvas-end bg-dark text-white-50" tabindex="-1" id="offcanvasUsers" aria-labelledby="offcanvasRightLabel">
     <div class="offcanvas-header d-flex align-items-center justify-content-between">
       <h5 id="offcanvasRightLabel" class="m-0 p-0">User Management</h5>
       <button type="button" class="btn-close btn-close-white text-reset" data-bs-dismiss="offcanvas" aria-label="Close"></button>
->>>>>>> e97ee5ff
+
     </div>
     <div class="offcanvas-body">
     
