import Vue from "https://cdn.jsdelivr.net/npm/vue@2.6.14/dist/vue.esm.browser.js";
import Navue from "/js/navue.js";
import FootVue from "/js/footvue.js";
import Cycler from "/js/cycler.js";
import Popper from "/js/pop.js";
import GlitchedWriter from "https://cdn.skypack.dev/glitched-writer";

let url = location.href.replace(/\/$/, "");
let lapi = "";
if (location.search) {
    const string = location.search.replace("?", "");
    let params = string.split("&");
    for (let i = 0; i < params.length; i++) {
        let param = params[i].split("=");
        if (param[0] == "api") {
            lapi = param[1];
        }
    }
    //window.history.replaceState(null, null, "dex?api=" + lapi);
}
if (location.hash && !lapi) {
    const hash = url.split("#");
    if (hash[1].includes("dlux")) {
        lapi = "https://token.dlux.io";
    } else if (hash[1].includes("larynx")) {
        lapi = "https://spkinstant.hivehoneycomb.com";
    } else if (hash[1].includes("duat")) {
        lapi = "https://duat.hivehoneycomb.com";
    }
}
if (!lapi) {
    lapi = localStorage.getItem("lapi") || "https://token.dlux.io";
}
console.log(lapi);
if (
    lapi == "https://token.dlux.io" ||
    lapi == "https://spkinstant.hivehoneycomb.com" ||
    lapi == "https://duat.hivehoneycomb.com"
) {
    console.log("using defaults");
    //window.history.replaceState(null, null, "dex");
}
let user = localStorage.getItem("user") || "GUEST";
let hapi = localStorage.getItem("hapi") || "https://api.hive.blog";
console.log({
    lapi,
});

Vue.directive("scroll", {
    inserted: function (el, binding) {
        const onScrollCallback = binding.value;
        window.addEventListener("scroll", () => onScrollCallback());
    },
});

// createApp({ // vue 3
var app = new Vue({
  // vue 2
  el: "#app", // vue 2
  data() {
    return {
      toSign: {},
      account: user,
      pfp: {
        set: "",
        uid: "",
      },
      hasDrop: false,
      dropnai: "",
      balance: "0.000",
      bartoken: "",
      barhive: "",
      barhbd: "",
      bargov: "",
      barpow: "",
      toSign: {},
      buyFormValid: false,
      sellFormValid: false,
      govFormValid: false,
      powFormValid: false,
      sendFormValid: false,
      hiveFormValid: false,
      hbdFormValid: false,
      lapi: lapi,
      hapi: hapi,
      accountapi: {},
      hiveprice: {
        hive: {
          usd: 1,
        },
      },
      hbdprice: {
        hive_dollar: {
          usd: 1,
        },
      },
      nodes: {},
      runners: [],
      runnersSearch: [],
      marketnodes: {},
      dexapi: {
        markets: {
          hive: {
            tick: 0.001,
          },
          hbd: {
            tick: 0.001,
          },
        },
      },
      prefix: "",
      multisig: "",
      jsontoken: "",
      node: "",
      showTokens: {},
      behind: "",
      stats: {},
      behindTitle: "",
      TOKEN: "LARYNX",
      sendTo: "",
      sendAmount: 0,
      sendMemo: "",
      sendAllowed: false,
      sendHiveTo: "",
      sendHiveAllowed: false,
      sendHiveAmount: 0,
      sendHiveMemo: "",
      sendHBDTo: "",
      sendHBDAllowed: false,
      sendHBDAmount: 0,
      sendHBDMemo: "",
      recenthive: {},
      recenthbd: {},
      openorders: [],
      toasts: [],
      features: {
        claim_id: "claim",
        claim_S: "Airdrop",
        claim_B: true,
        claim_json: "drop",
        rewards_id: "shares_claim",
        rewards_S: "Rewards",
        rewards_B: true,
        rewards_json: "claim",
        rewardSel: false,
        reward2Gov: false,
        send_id: "send",
        send_S: "Send",
        send_B: true,
        send_json: "send",
        powup_id: "power_up",
        powup_B: false,
        pow_val: "",
        powdn_id: "power_down",
        powdn_B: false,
        powsel_up: true,
        govup_id: "gov_up",
        govup_B: true,
        gov_val: "",
        govsel_up: true,
        govdn_id: "gov_down",
        govdn_B: true,
        node: {
          id: "node_add",
          opts: [
            {
              S: "Domain",
              type: "text",
              info: "https://no-trailing-slash.com",
              json: "domain",
              val: "",
            },
            {
              S: "DEX Fee Vote",
              type: "number",
              info: "500 = .5%",
              max: 1000,
              min: 0,
              json: "bidRate",
              val: "",
            },
            {
              S: "DEX Max Vote",
              type: "number",
              info: "10000 = 100%",
              max: 10000,
              min: 0,
              json: "dm",
              val: "",
            },
            {
              S: "DEX Slope Vote",
              type: "number",
              info: "10000 = 100%",
              max: 10000,
              min: 0,
              json: "ds",
              val: "",
            },
            {
              S: "DAO Claim Vote",
              type: "number",
              info: "1500 = 15%",
              max: 10000,
              min: 0,
              json: "dv",
              val: "",
            },
          ],
        },
      },
      accountinfo: {},
      filterusers: {
        checked: true,
        value: "",
      },
      filteraccount: {
        checked: false,
        value: "",
        usera: false,
        userd: false,
        gova: false,
        govd: true,
        apia: false,
        apid: false,
      },
      lockgov: {
        checked: true,
      },
      unlockgov: {
        checked: false,
      },
      buyhive: {
        checked: true,
      },
      buyhbd: {
        checked: false,
      },
      buylimit: {
        checked: true,
      },
      buymarket: {
        checked: false,
      },
      selllimit: {
        checked: true,
      },
      sellmarket: {
        checked: false,
      },
      pwrup: {
        checked: true,
      },
      pwrdown: {
        checked: false,
      },
      govlock: {
        checked: true,
      },
      govunlock: {
        checked: false,
      },
      posturls: {},
      new: [],
      trending: [],
      promoted: [],
      postSelect: {
        sort: "time",
        searchTerm: "",
        entry: "new",
        new: {
          a: 150,
          o: 0,
          e: false,
          p: false,
        },
        trending: {
          a: 150,
          o: 0,
          e: false,
          p: false,
        },
        promoted: {
          a: 150,
          o: 0,
          e: false,
          p: false,
        },
        sortDir: "desc",
        types: {
          VR: {
            checked: true,
            icon: "fa-solid fa-vr-cardboard me-2",
            hint: "",
          },
          AR: {
            checked: true,
            icon: "fa-solid fa-glasses me-2",
            hint: "",
          },
          XR: {
            checked: true,
            icon: "fa-brands fa-unity me-2",
            hint: "",
          },
          APP: {
            checked: true,
            icon: "fa-solid fa-mobile-screen-button me-2",
            hint: "",
          },
          ["360"]: {
            checked: true,
            icon: "fa-solid fa-globe me-2",
            hint: "",
          },
          ["3D"]: {
            checked: true,
            icon: "fa-solid fa-shapes me-2",
            hint: "",
          },
          Audio: {
            checked: true,
            icon: "fa-solid fa-music me-2",
            hint: "",
          },
          Video: {
            checked: true,
            icon: "fa-solid fa-film me-2",
            hint: "",
          },
          Blog: {
            checked: false,
            icon: "fa-solid fa-book me-2",
            hint: "",
          },
        },
      },
      displayPosts: [],
      displayPost: {
        index: 0,
        item: {
          author: "",
          permlink: "",
          ago: "",
          pic: "",
          preview: "",
          appurl: "",
          id: "",
          slider: 100,
          title: "",
          url: "",
          children: [],
          total_payout_value: 0,
          active_votes: [],
          upVotes: 0,
          downVotes: 0,
          body: "",
          json_metadata: {},
          created: "",
        },
        items: [],
      },
      authors: {},
    };
  },
  components: {
    "nav-vue": Navue,
    "foot-vue": FootVue,
    "cycle-text": Cycler,
    "pop-vue": Popper,
    "glitched-writer": GlitchedWriter,
  },
  methods: {
    precision(num, precision) {
      return parseFloat(num / Math.pow(10, precision)).toFixed(precision);
    },
    handleScroll: function () {
      if (
        document.documentElement.clientHeight + window.scrollY >
        document.documentElement.scrollHeight -
          document.documentElement.clientHeight * 2
      ) {
        this.getPosts();
      }
    },
    modalNext(modal) {
      if (
        this.postSelect.VR.checked ||
        this.postSelect.AR.checked ||
        this.postSelect.XR.checked ||
        this.postSelect.Blog.checked ||
        this.postSelect.sort == "payout" ||
        this.postSelect.searchTerm
      ) {
        this[modal].index = (this[modal].index + 1) % this[modal].items.length;
        this[modal].item = this[modal].items[this[modal].index];
      } else if (this[modal].index < this[modal].items.length - 1) {
        this[modal].index++;
        this[modal].item = this[modal].items[this[modal].index];
      } else if (this[modal].index < this.allPosts.length - 1) {
        this.selectPosts([modal, this[modal].index + 1]);
      } else {
        this[modal].index = 0;
        this[modal].item = this[modal].items[this[modal].index];
      }
    },
    modalPrev(modal) {
      if (this[modal].index) this[modal].index--;
      else this[modal].index = this[modal].items.length - 1;
      this[modal].item = this[modal].items[this[modal].index];
    },
    modalIndex(modal, index) {
      var i = 0;
      for (i; i < this.selectedNFTs.length; i++) {
        if (this.selectedNFTs[i].uid == index) break;
      }
      this[modal].index = i;
      this[modal].item = this[modal].items[this[modal].index];
      if (this[modal].item.owner == "ls") this.saleData(modal);
      else if (this[modal].item.owner == "ah") this.auctionData(modal);
    },
    sigFig(num, sig) {
      // return a number in K or M or B format
      var post = typeof num.split == "function" ? num.split(" ")[1] : "";
      num = parseFloat(num);
      var out;
      if (num < 1) {
        out = (num * 1000).toFixed(sig);
        post = "m" + post;
      } else if (num < 1000) {
        out = num.toFixed(sig);
      } else if (num < 1000000) {
        out = (num / 1000).toFixed(sig);
        post = "K" + post;
      } else if (num < 1000000000) {
        out = (num / 1000000).toFixed(sig);
        post = "M" + post;
      } else if (num < 1000000000000) {
        out = (num / 1000000000).toFixed(sig);
        post = "B" + post;
      } else if (num < 1000000000000000) {
        out = (num / 1000000000000).toFixed(sig);
        post = "T" + post;
      } else if (num < 1000000000000000000) {
        out = (num / 1000000000000000).toFixed(sig);
        post = "Q" + post;
      }
      //remove trailing zeros
      out = out.replace(/\.?0+$/, "");
      return out + post;
    },
    removeOp(txid) {
      if (this.toSign.txid == txid) {
        this.toSign = {};
      }
    },
    run(op) {
      if (typeof this[op] == "function" && this.account != "GUEST") {
        this[op](this.account);
      }
    },
    checkAccount(name, key) {
      fetch("https://anyx.io", {
        body: `{\"jsonrpc\":\"2.0\", \"method\":\"condenser_api.get_accounts\", \"params\":[[\"${this[name]}\"]], \"id\":1}`,
        headers: {
          "Content-Type": "application/x-www-form-urlencoded",
        },
        method: "POST",
      })
        .then((r) => {
          return r.json();
        })
        .then((re) => {
          if (re.result.length) this[key] = true;
          else this[key] = false;
        });
    },
    tokenSend() {
      if (!this.sendFormValid) return;
      if (this.sendAllowed) {
        this.toSign = {
          type: "cja",
          cj: {
            to: this.sendTo,
            amount: parseInt(this.sendAmount * 1000),
            memo: this.sendMemo,
          },
          id: `${this.prefix}send`,
          msg: `Trying to send ${this.TOKEN}...`,
          ops: ["getTokenUser"],
          txid: "send",
        };
      } else alert("Username not found");
    },
    sendhive() {
      if (!this.hiveFormValid) return;
      if (this.sendHiveAllowed)
        this.toSign = {
          type: "xfr",
          cj: {
            to: this.sendHiveTo,
            hive: this.sendHiveAmount * 1000,
            memo: this.sendHiveMemo,
          },
          txid: "sendhive",
          msg: ``,
          ops: ["getHiveUser"],
        };
      else alert("Account Not Found");
    },
    sendhbd() {
      if (!this.hbdFormValid) return;
      if (this.sendHBDAllowed)
        this.toSign = {
          type: "xfr",
          cj: {
            to: this.sendHBDTo,
            hbd: this.sendHBDAmount * 1000,
            memo: this.sendHBDMemo,
          },
          txid: "sendhbd",
          msg: ``,
          ops: ["getHiveUser"],
        };
      else alert("Account Not Found");
    },
    localStoreSet(k, v) {
      localStorage.setItem(k, v);
    },
    toFixed(value, decimals) {
      return Number(value).toFixed(decimals);
    },
    parseFloat(value) {
      return parseFloat(value);
    },
    toUpperCase(value) {
      return value.toUpperCase();
    },
    formatNumber(t, n, r, e) {
      if (typeof t != "number") t = parseFloat(t);
      if (isNaN(t)) return "Invalid Number";
      if (!isFinite(t)) return (t < 0 ? "-" : "") + "infinite";
      (r = r || "."), (e = e || "");
      var u = t < 0;
      t = Math.abs(t);
      var a = (null != n && 0 <= n ? t.toFixed(n) : t.toString()).split("."),
        i = a[0],
        o = 1 < a.length ? r + a[1] : "";
      if (e)
        for (var c = /(\d+)(\d{3})/; c.test(i); )
          i = i.replace(c, "$1" + e + "$2");
      return (u ? "-" : "") + i + o;
    },
    setApi(url) {
      // remove trailing slash
      if (url.substr(-1) == "/") {
        url = url.substr(0, url.length - 1);
      }
      let api =
        url ||
        prompt("Please enter your API", "https://spkinstant.hivehoneycomb.com");
      if (url.indexOf("https://") == -1) {
        alert("https is required");
        return;
      }
      if (api != null) {
        if (location.hash && api) {
          location.hash = "";
        }
        localStorage.setItem("lapi", api);
        location.search = "?api=" + api;
      }
    },
    toLowerCase(v) {
      return typeof v == "string" ? v.toLowerCase() : v;
    },
    suggestValue(key, value) {
      if (key.split(".").length > 1) {
        let keys = key.split(".");
        let obj = this[keys[0]];
        for (let i = 1; i < keys.length; i++) {
          if (i == keys.length - 1) {
            if (!obj[keys[i]]) obj[keys[i]] = value;
          } else {
            obj = obj[keys[i]];
          }
        }
      } else {
        if (!this[key]) this[key] = value;
      }
    },
    setMem(key, value, reload) {
      if (value.indexOf("https://") == -1) {
        alert("https:// is required for security reasons");
        return;
      } else if (value[value.length - 1] == "/") {
        value = value.substring(0, value.length - 1);
      }
      localStorage.setItem(key, value);
      if (reload) {
        location.reload();
      }
    },
    sort(item, key, method) {
      switch (method) {
        case "asc":
          this[item].sort((a, b) => {
            return a[key] < b[key] ? -1 : 1;
          });
          break;
        case "desc":
        default:
          this[item].sort((a, b) => {
            return a[key] > b[key] ? -1 : 1;
          });
      }
    },
    validateForm(formKey, validKey) {
      var Container = document.getElementById(formKey);
      if (Container.querySelector("input:invalid")) this[validKey] = false;
      else this[validKey] = true;
    },
    getPosts() {
      if (
        !this.postSelect[this.postSelect.entry].e &&
        !this.postSelect[this.postSelect.entry].p
      ){
        this.postSelect[this.postSelect.entry].p = true
        fetch(
          `https://dluxdata.herokuapp.com/${this.postSelect.entry}?a=${
            this.postSelect[this.postSelect.entry].a
          }&o=${this.postSelect[this.postSelect.entry].o}`
        )
          .then((r) => r.json())
          .then((res) => {
            this.postSelect[this.postSelect.entry].p = false
            var authors = [];
            this.postSelect[this.postSelect.entry].o +=
              this.postSelect[this.postSelect.entry].a;
            if (res.result.length < this.postSelect[this.postSelect.entry].a)
              this.postSelect[this.postSelect.entry].e = true;
            for (var i = 0; i < res.result.length; i++) {
              if (!this.posturls[res.result[i].url]) {
                this.posturls[res.result[i].url] = res.result[i];
              }
              this[this.postSelect.entry].push(res.result[i].url);
            }
            var called = false;
            for (var post in this.posturls) {
                
              if (!this.posturls[post].created){
                this.getContent(
                    this.posturls[post].author,
                    this.posturls[post].permlink
                );
                called = true;
              }
              authors.push(this.posturls[post].author);
            }
            if (!called) this.selectPosts();
            authors = [...new Set(authors)];
            this.getHiveAuthors(authors);
          });
        }
    },
    selectPosts(modal) {
      this.displayPosts = [];
      for (var post in this.posturls) {
        if (
          this.posturls[post].type &&
          !this.displayPosts.includes(this.posturls[post])
        )
          this.displayPosts.push(this.posturls[post]);
      }

      if (this.postSelect.searchTerm){
        const filter = this.displayPosts.filter(
          post =>{
            return post.title
              .toLowerCase()
              .indexOf(this.postSelect.searchTerm.toLowerCase()) > -1 ||
            post.author
              .toLowerCase()
              .indexOf(this.postSelect.searchTerm.toLowerCase()) > -1 ||
            post.json_metadata?.tags?.indexOf(
              this.postSelect.searchTerm.toLowerCase()
            ) > -1
          }
        );
        this.displayPosts = filter;
      }
      for (var i = 0; i < this.displayPosts.length; i++) {
        if (!this.postSelect.types[this.displayPosts[i].type].checked) {
          this.displayPosts.splice(i, 1);
          i--;
        }
      }
      for (var i = 0; i < this.displayPosts.length; i++) {
        if (!this[this.postSelect.entry].includes(this.displayPosts[i].url)) {
          this.displayPosts.splice(i, 1);
          i--;
        }
      }
      if(this.postSelect.entry == 'new'){
          this.sort("displayPosts", "created", "desc");
      } else if (this.postSelect.entry == "new"){
          this.sort("displayPosts", "voteweight", "desc");
      }
        if (
          this.postSelect.searchTerm &&
          this.displayPosts.length <
            this.postSelect[this.postSelect.entry].a - 2
        )
          this.getPosts();
        if (modal) {
          this[modal[0]].items = this.displayPosts;
          this[modal[0]].item = this[modal[0]].items[modal[1]];
          this[modal[0]].index = modal[1];
        }
    },
    getContent(a, p) {
      if (a && p) {
        fetch(this.hapi, {
          body: `{"jsonrpc":"2.0", "method":"condenser_api.get_content", "params":["${a}", "${p}"], "id":1}`,
          headers: {
            "Content-Type": "application/x-www-form-urlencoded",
          },
          method: "POST",
        })
          .then((r) => r.json())
          .then((res) => {
            if (res.result) {
              this.posturls[res.result.url] = {
                ...this.posturls[res.result.url],
                ...res.result,
                slider: 100,
                upVotes: 0,
                downVotes: 0,
              };
              for(var i = 0; i < this.posturls[res.result.url].active_votes.length; i++){
                if(this.posturls[res.result.url].active_votes[i].percent > 0) this.posturls[res.result.url].upVotes++;
                else this.posturls[res.result.url].downVotes++;
              }
              try {
                this.posturls[res.result.url].json_metadata = JSON.parse(
                  this.posturls[res.result.url].json_metadata
                );
                this.posturls[res.result.url].pic = this.picFind(
                  this.posturls[res.result.url].json_metadata
                );
              } catch (e) {
                console.log(res.result.url, "no JSON?");
              }
              this.posturls[res.result.url].rep = '...'
              this.rep(res.result.url);
              var type = "Blog";
              if (
                "QmNby3SMAAa9hBVHvdkKvvTqs7ssK4nYa2jBdZkxqmRc16" ==
                this.posturls[res.result.url].json_metadata.vrHash
              )
                type = "360";
              else if (this.posturls[res.result.url].json_metadata.vrHash)
                type = "VR";
              else if (this.posturls[res.result.url].json_metadata.arHash)
                type = "AR";
              else if (this.posturls[res.result.url].json_metadata.appHash)
                type = "APP";
              else if (this.posturls[res.result.url].json_metadata.audHash)
                type = "Audio";
              else if (this.posturls[res.result.url].json_metadata.vidHash)
                type = "Video";
              this.posturls[res.result.url].type = type;
              this.posturls[res.result.url].preview = this.removeMD(
                this.posturls[res.result.url].body
<<<<<<< HEAD
              ).substr(0, 100) + '<br>'
=======
              ).substr(0, 250);
>>>>>>> ac28ecc1
              this.posturls[res.result.url].ago = this.timeSince(
                this.posturls[res.result.url].created
              );
              this.selectPosts();
            }
          });
      } else {
        console.log("no author or permlink", a, p);
      }
    },
    imgUrlAlt(event) {
        event.target.src = "/img/dlux-logo-icon.png"
    },
    timeSince(date) {
      var seconds = Math.floor((new Date() - new Date(date)) / 1000);
      var interval = Math.floor(seconds / 86400)
      if (interval > 7) {
        return new Date(date).toLocaleDateString();
      }
      interval = Math.floor(seconds / 86400);
      if (interval > 1) {
        return interval + " days ago";
      }
      interval = Math.floor(seconds / 3600);
      if (interval > 1) {
        return interval + " hours ago";
      }
      interval = Math.floor(seconds / 60);
      if (interval > 1) {
        return interval + " minutes ago";
      }
      return Math.floor(seconds) + " seconds ago";
    },
    removeMD(md, options) {
      options = options || {};
      options.listUnicodeChar = options.hasOwnProperty("listUnicodeChar")
        ? options.listUnicodeChar
        : false;
      options.stripListLeaders = options.hasOwnProperty("stripListLeaders")
        ? options.stripListLeaders
        : true;
      options.gfm = options.hasOwnProperty("gfm") ? options.gfm : true;
      options.useImgAltText = options.hasOwnProperty("useImgAltText")
        ? options.useImgAltText
        : false;
      var output = md || "";
      output = output.replace(/^(-\s*?|\*\s*?|_\s*?){3,}\s*$/gm, "");
      try {
        if (options.stripListLeaders) {
          if (options.listUnicodeChar)
            output = output.replace(
              /^([\s\t]*)([\*\-\+]|\d+\.)\s+/gm,
              options.listUnicodeChar + " $1"
            );
          else output = output.replace(/^([\s\t]*)([\*\-\+]|\d+\.)\s+/gm, "$1");
        }
        if (options.gfm) {
          output = output
            .replace(/\n={2,}/g, "\n")
            .replace(/~{3}.*\n/g, "")
            .replace(/~~/g, "")
            .replace(/`{3}.*\n/g, "");
        }
        output = output
          .replace(/<[^>]*>/g, "")
          .replace(/^[=\-]{2,}\s*$/g, "")
          .replace(/\[\^.+?\](\: .*?$)?/g, "")
          .replace(/\s{0,2}\[.*?\]: .*?$/g, "")
          .replace(
            /\!\[(.*?)\][\[\(].*?[\]\)]/g,
            options.useImgAltText ? "$1" : ""
          )
          .replace(/\[(.*?)\][\[\(].*?[\]\)]/g, "$1")
          .replace(/^\s{0,3}>\s?/g, "")
          .replace(/^\s{1,2}\[(.*?)\]: (\S+)( ".*?")?\s*$/g, "")
          .replace(
            /^(\n)?\s{0,}#{1,6}\s+| {0,}(\n)?\s{0,}#{0,} {0,}(\n)?\s{0,}$/gm,
            "$1$2$3"
          )
          .replace(/([\*_]{1,3})(\S.*?\S{0,1})\1/g, "$2")
          .replace(/([\*_]{1,3})(\S.*?\S{0,1})\1/g, "$2")
          .replace(/(`{3,})(.*?)\1/gm, "$2")
          .replace(/`(.+?)`/g, "$1")
          .replace(/\n{2,}/g, "\n\n");
      } catch (e) {
        console.error(e);
        return md;
      }
      return output;
    },
    picFind(json) {
      var arr;
      try {
        arr = json.image[0];
      } catch (e) {}
      if (typeof json.image == "string") {
        return json.image;
      } else if (typeof arr == "string") {
        return arr;
      } else if (typeof json.Hash360 == "string") {
        return `https://ipfs.io/ipfs/${json.Hash360}`;
      } else {
        /*
                var looker
                try {
                    looker = body.split('![')[1]
                    looker = looker.split('(')[1]
                    looker = looker.split(')')[0]
                } catch (e) {
                    */
        return "/img/dluxdefault.svg";
      }
    },
    readRep(rep2) {
      function log10(str) {
        const leadingDigits = parseInt(str.substring(0, 4));
        const log = Math.log(leadingDigits) / Math.LN10 + 0.00000001;
        const n = str.length - 1;
        return n + (log - parseInt(log));
      }
      if (rep2 == null) return rep2;
      let rep = String(rep2);
      const neg = rep.charAt(0) === "-";
      rep = neg ? rep.substring(1) : rep;

      let out = log10(rep);
      if (isNaN(out)) out = 0;
      out = Math.max(out - 9, 0); // @ -9, $0.50 earned is approx magnitude 1
      out = (neg ? -1 : 1) * out;
      out = out * 9 + 25; // 9 points per magnitude. center at 25
      // base-line 0 to darken and < 0 to auto hide (grep rephide)
      out = parseInt(out);
      return out;
    },
    getQuotes() {
      fetch(
        "https://api.coingecko.com/api/v3/simple/price?ids=hive&amp;vs_currencies=usd"
      )
        .then((response) => response.json())
        .then((data) => {
          this.hiveprice = data;
        });
      fetch(
        "https://api.coingecko.com/api/v3/simple/price?ids=hive_dollar&amp;vs_currencies=usd"
      )
        .then((response) => response.json())
        .then((data) => {
          this.hbdprice = data;
        });
    },
    getNodes() {
      fetch(this.lapi + "/runners")
        .then((response) => response.json())
        .then((data) => {
          this.runners = data.result.sort((a, b) => {
            return b.g - a.g;
          });
        });
      fetch(this.lapi + "/markets")
        .then((response) => response.json())
        .then((data) => {
          this.nodes = data.markets.node;
          this.stats = data.stats;
        });
    },
    getProtocol() {
      fetch(this.lapi + "/api/protocol")
        .then((response) => response.json())
        .then((data) => {
          this.prefix = data.prefix;
          this.multisig = data.multisig;
          this.jsontoken = data.jsontoken;
          this.TOKEN = data.jsontoken.toUpperCase();
          location.hash = data.jsontoken;
          this.node = data.node;
          this.features = data.features ? data.features : this.features;
          this.behind = data.behind;
          this.behindTitle = data.behind + " Blocks Behind Hive";
        });
    },
    removeUser() {
      this.balance = 0;
      this.bartoken = "";
      this.barpow = "";
      this.bargov = "";
      this.accountapi = "";
      this.hasDrop = false;
      this.openorders = [];
      this.accountinfo = {};
      this.barhive = "";
      this.barhbd = "";
    },
    getPFP() {
      if (this.account) {
        fetch(this.lapi + "/api/pfp/" + this.account)
          .then((r) => r.json())
          .then((json) => {
            if (json.result == "No Profile Picture Set or Owned") return;
            this.pfp.set = json.result[0].pfp.split(":")[0];
            this.pfp.uid = json.result[0].pfp.split(":")[1];
          });
      }
    },
    pm(a, b) {
      return a.some((item) => b.includes(item));
    },
    naiString(nai) {
      return `${parseFloat(nai.amount / Math.pow(10, nai.precision)).toFixed(
        nai.precision
      )} ${nai.token}`;
    },
    rep(a){
        if (!this.authors[this.posturls[a].author]) {
          setTimeout(
            function () {
              this.rep(a);
            }.bind(this),
            500
          );
        } else {
          this.posturls[a].rep = this.readRep(
            this.authors[this.posturls[a].author].reputation
          );
        }
    },
    getTokenUser(user) {
      if (user)
        fetch(this.lapi + "/@" + user)
          .then((response) => response.json())
          .then((data) => {
            this.balance = (data.balance / 1000).toFixed(3);
            this.bartoken = this.balance;
            this.barpow = (
              (data.poweredUp + data.granted - data.granting) /
              1000
            ).toFixed(3);
            this.bargov = (data.gov / 1000).toFixed(3);
            this.accountapi = data;
            if (
              new Date().getMonth() + 1 !=
                parseInt(data.drop?.last_claim, 16) &&
              data.drop?.availible.amount > 0
            ) {
              this.hasDrop = true;
              this.dropnai = `${parseFloat(
                data.drop.availible.amount /
                  Math.pow(10, data.drop.availible.precision)
              ).toFixed(data.drop.availible.precision)} ${
                data.drop.availible.token
              }`;
            }
          });
    },
    getHiveUser(user) {
      if (user)
        fetch(hapi, {
          body: `{"jsonrpc":"2.0", "method":"condenser_api.get_accounts", "params":[["${user}"]], "id":1}`,
          headers: {
            "Content-Type": "application/x-www-form-urlencoded",
          },
          method: "POST",
        })
          .then((response) => response.json())
          .then((data) => {
            this.accountinfo = data.result[0];
            this.barhive = this.accountinfo.balance;
            this.barhbd = this.accountinfo.hbd_balance;
          });
    },
    getHiveAuthors(users) {
      var q = "";
      for (var i = 0; i < users.length; i++) {
        if (!this.authors[users[i]]) q += `"${users[i]}",`;
      }
      if (q.length > 0) {
        q = q.substring(0, q.length - 1);
        fetch(hapi, {
          body: `{"jsonrpc":"2.0", "method":"condenser_api.get_accounts", "params":[[${q}]], "id":1}`,
          headers: {
            "Content-Type": "application/x-www-form-urlencoded",
          },
          method: "POST",
        })
          .then((response) => response.json())
          .then((data) => {
            for (var i = 0; i < data.result.length; i++) {
              this.authors[data.result[i].name] = data.result[i];
            }
          });
      }
    },
  },
  mounted() {
    // var setName = location.pathname.split("set/")[1];
    // if (setName) this.getNFTset(setName);
    // else this.getNFTsets();
    // this.getUserNFTs();
    //this.getQuotes();
    //this.getNodes();
    this.getPosts();
    this.getProtocol();
  },
  computed: {
    location: {
      get() {
        return location;
      },
    }
  },
});<|MERGE_RESOLUTION|>--- conflicted
+++ resolved
@@ -772,11 +772,7 @@
               this.posturls[res.result.url].type = type;
               this.posturls[res.result.url].preview = this.removeMD(
                 this.posturls[res.result.url].body
-<<<<<<< HEAD
-              ).substr(0, 100) + '<br>'
-=======
-              ).substr(0, 250);
->>>>>>> ac28ecc1
+              ).substr(0, 250) + '<br>'
               this.posturls[res.result.url].ago = this.timeSince(
                 this.posturls[res.result.url].created
               );
