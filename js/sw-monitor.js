--- conflicted
+++ resolved
@@ -4,11 +4,7 @@
       // Service Worker states
       swStatus: 'loading', // loading, current, update-available, installing, updated, error
       swVersion: null,
-<<<<<<< HEAD
-      desiredVersion: '2025.07.09.2',
-=======
       desiredVersion: '2025.07.10.1',
->>>>>>> 87661c7f
 
 
       // PWA Install states
