export default {
  data() {
    return {
      // Service Worker states
      swStatus: 'loading', // loading, current, update-available, installing, updated, error
      swVersion: null,
<<<<<<< HEAD
      desiredVersion: '2025.06.02.1', // Should match sw.js version
=======
      desiredVersion: '2025.06.02.8', // Should match sw.js version
>>>>>>> f25ab600

      // PWA Install states
      installStatus: 'unknown', // unknown, available, installed, not-supported
      deferredPrompt: null,
      isStandalone: false,

      // UI states
      showUpdateNotification: false,
      showInstallPrompt: false,
      updateProgress: 0,
      cacheProgress: 0,

      // Cache statistics
      cacheStats: {
        totalSize: 0,
        resourceCount: 0,
        lastUpdated: null
      },

      // Error states
      errors: [],

      // Banner DOM element
      bannerElement: null
    };
  },

  computed: {
    showIndicator() {
      return this.swStatus !== 'current' || this.installStatus === 'available';
    },

    indicatorClass() {
      const baseClass = 'sw-monitor-indicator';
      switch (this.swStatus) {
        case 'update-available':
          return `${baseClass} update-available`;
        case 'installing':
          return `${baseClass} installing`;
        case 'error':
          return `${baseClass} error`;
        default:
          return baseClass;
      }
    },

    indicatorText() {
      switch (this.swStatus) {
        case 'loading':
          return 'Loading...';
        case 'update-available':
          return 'Update Available';
        case 'installing':
          return 'Installing...';
        case 'updated':
          return 'Ready to Reload';
        case 'error':
          return 'Cache Error';
        default:
          return 'Up to Date';
      }
    },

    installButtonText() {
      switch (this.installStatus) {
        case 'available':
          return 'Install App';
        case 'installed':
          return 'App Installed';
        default:
          return 'Install Not Available';
      }
    }
  },

  methods: {
    async initializeMonitor() {
      console.log('[SW Monitor] Initializing service worker monitor');

      // Check if PWA is already installed
      this.checkStandaloneMode();

      // Check service worker support
      if (!('serviceWorker' in navigator)) {
        this.swStatus = 'error';
        this.errors.push('Service Workers not supported');
        return;
      }

      // Set up service worker monitoring
      await this.setupServiceWorkerMonitoring();

      // Set up PWA install monitoring
      this.setupPWAInstallMonitoring();

      // Get cache statistics
      await this.updateCacheStats();

      // Set up periodic checks
      this.setupPeriodicChecks();

      // Add CSS for banner positioning
      this.addBannerStyles();
    },

    addBannerStyles() {
      // Check if styles already exist
      if (document.getElementById('sw-banner-styles')) return;

      const style = document.createElement('style');
      style.id = 'sw-banner-styles';
      style.textContent = `
        :root {
          --pwa-banner-height: 65px;
          --pwa-banner-height-mobile: 65px;
          --navbar-default-top: 8px;
        }
        
        .pwa-install-banner {
          position: fixed;
          display: flex;
          align-items: center;
          top: 0;
          left: 0;
          right: 0;
          z-index: 1049;
          background: #0d6efd;
          color: white;
          border: none;
          border-radius: 0;
          margin: 0;
          padding: 0.75rem 1rem;
          box-shadow: 0 2px 8px rgba(0,0,0,0.15);
          animation: slideDownBanner 0.3s ease-out;
          height: var(--pwa-banner-height);
        }
        
        @keyframes slideDownBanner {
          from {
            transform: translateY(-100%);
          }
          to {
            transform: translateY(0);
          }
        }
        
        .pwa-install-banner .btn-light {
          background: rgba(255,255,255,0.9);
          border: none;
          color: #0d6efd;
          font-weight: 600;
        }
        
        .pwa-install-banner .btn-outline-light {
          border-color: rgba(255,255,255,0.5);
          color: white;
        }
        
        .pwa-install-banner .btn-outline-light:hover {
          background: rgba(255,255,255,0.1);
          border-color: white;
        }
        
        /* Clean single approach: adjust navbar top position and app padding */
        body.pwa-banner-active .navbar-floating {
          top: calc(var(--navbar-default-top) + var(--pwa-banner-height)) !important;
          transition: top 0.3s ease-out;
        }
        
        /* Handle all fixed-top elements */
        body.pwa-banner-active .fixed-top {
          top: var(--pwa-banner-height) !important;
          transition: top 0.3s ease-out;
        }
        
        body.pwa-banner-active #app {
          padding-top: var(--pwa-banner-height);
          box-sizing: border-box;
          transition: padding-top 0.3s ease-out;
        }
        
        body.pwa-banner-active #app.vh-100,
        body.pwa-banner-active #app .vh-100 {
          height: calc(100vh - var(--pwa-banner-height));
        }
        
        /* Mobile adjustments - single media query */
        @media (max-width: 768px) {
          .pwa-install-banner {
            height: var(--pwa-banner-height-mobile);
          }
          
          body.pwa-banner-active .navbar-floating {
            top: calc(var(--navbar-default-top) + var(--pwa-banner-height-mobile)) !important;
          }
          
          body.pwa-banner-active .fixed-top {
            top: var(--pwa-banner-height-mobile) !important;
          }
          
          body.pwa-banner-active #app {
            padding-top: var(--pwa-banner-height-mobile);
          }
          
          body.pwa-banner-active #app.vh-100,
          body.pwa-banner-active #app .vh-100 {
            height: calc(100vh - var(--pwa-banner-height-mobile));
          }
        }
      `;
      document.head.appendChild(style);
    },

    toggleBodyPadding(show) {
      if (show) {
        document.body.classList.add('pwa-banner-active');
      } else {
        document.body.classList.remove('pwa-banner-active');
      }
    },

    createBannerElement() {
      if (this.bannerElement) return;

      this.bannerElement = document.createElement('div');
      this.bannerElement.className = 'pwa-install-banner alert alert-primary alert-dismissible m-0';
      this.bannerElement.innerHTML = `
          <div class="d-flex flex-grow-1 align-items-center gap-2">
            <div class="d-flex flex-column align-items-center">
              <i class="ms-1 fa-solid fa-mobile-screen fs-5"></i>
            </div>
            <div class="d-flex flex-grow-1 flex-column align-items-center">
              <div class="w-100 fw-bold mb-0 d-flex"><span class="d-none d-sm-flex me-1">Install</span>DLUX App</div>
              <div class="w-100 text-start small opacity-75 d-none d-sm-flex">Get faster loading and offline access</div>
            </div>
            <div class="d-flex flex-column align-items-center">
              <div class="d-flex gap-2">
                <button class="btn btn-light rounded-pill px-2 btn-sm install-btn">
                 <i class="fa-solid fa-download fa-fw me-1"></i> Install
                </button>
                <button class="btn btn-outline-light rounded-pill px-2 btn-sm not-now-btn">
                  <span class="d-none d-sm-flex">Not Now</span>
                  <i class="fa-solid fa-xmark d-sm-none"></i>
                </button>
              </div>
            </div>
          </div>
      `;

      // Add event listeners
      const installBtn = this.bannerElement.querySelector('.install-btn');
      const notNowBtn = this.bannerElement.querySelector('.not-now-btn');

      installBtn.addEventListener('click', () => this.installPWA());
      notNowBtn.addEventListener('click', () => this.dismissInstallPrompt());
    },

    showBanner() {
      if (!this.bannerElement) {
        this.createBannerElement();
      }

      if (!document.body.contains(this.bannerElement)) {
        document.body.insertBefore(this.bannerElement, document.body.firstChild);
      }

      this.toggleBodyPadding(true);
    },

    hideBanner() {
      if (this.bannerElement && document.body.contains(this.bannerElement)) {
        document.body.removeChild(this.bannerElement);
      }
      this.toggleBodyPadding(false);
    },

    async setupServiceWorkerMonitoring() {
      try {
        // Get current registration
        const registration = await navigator.serviceWorker.getRegistration('/');

        if (registration) {
          this.checkServiceWorkerVersion(registration);

          // Listen for updates
          registration.addEventListener('updatefound', () => {
            const newWorker = registration.installing;
            if (newWorker) {
              this.swStatus = 'installing';
              this.showUpdateNotification = true;

              newWorker.addEventListener('statechange', () => {
                switch (newWorker.state) {
                  case 'installed':
                    if (navigator.serviceWorker.controller) {
                      this.swStatus = 'updated';
                      this.showUpdateNotification = true;
                    } else {
                      this.swStatus = 'current';
                    }
                    break;
                  case 'activated':
                    this.swStatus = 'current';
                    this.showUpdateNotification = false;
                    this.updateCacheStats();
                    break;
                }
              });
            }
          });
        } else {
          this.swStatus = 'error';
          this.errors.push('No service worker registration found');
        }

        // Listen for messages from service worker
        navigator.serviceWorker.addEventListener('message', (event) => {
          this.handleServiceWorkerMessage(event);
        });

      } catch (error) {
        console.error('[SW Monitor] Error setting up service worker monitoring:', error);
        this.swStatus = 'error';
        this.errors.push(`SW setup error: ${error.message}`);
      }
    },

    checkServiceWorkerVersion(registration) {
      if (registration.active) {
        const activeSWURL = registration.active.scriptURL;
        const urlParams = new URLSearchParams(activeSWURL.split('?')[1]);
        const activeVersion = urlParams.get('v');

        this.swVersion = activeVersion;

        if (activeVersion === this.desiredVersion) {
          this.swStatus = 'current';
        } else {
          this.swStatus = 'update-available';
          this.showUpdateNotification = true;
        }
      } else if (registration.waiting) {
        this.swStatus = 'updated';
        this.showUpdateNotification = true;
      } else if (registration.installing) {
        this.swStatus = 'installing';
      } else {
        this.swStatus = 'error';
      }
    },

    setupPWAInstallMonitoring() {
      // Check if already installed
      if (this.isStandalone) {
        this.installStatus = 'installed';
        return;
      }

      // Listen for beforeinstallprompt event
      window.addEventListener('beforeinstallprompt', (e) => {
        console.log('[SW Monitor] beforeinstallprompt event fired');
        e.preventDefault();
        this.deferredPrompt = e;
        this.installStatus = 'available';

        // Show install prompt after a delay to avoid interrupting user flow
        setTimeout(() => {
          this.showInstallPrompt = true;
          this.showBanner();
        }, 5000);
      });

      // Listen for app installed event
      window.addEventListener('appinstalled', () => {
        console.log('[SW Monitor] PWA was installed');
        this.installStatus = 'installed';
        this.showInstallPrompt = false;
        this.hideBanner();
        this.deferredPrompt = null;
        this.showToast('App installed successfully!', 'success');
      });
    },

    checkStandaloneMode() {
      // Check if running in standalone mode (PWA)
      this.isStandalone = window.matchMedia('(display-mode: standalone)').matches ||
        window.navigator.standalone ||
        document.referrer.includes('android-app://');

      if (this.isStandalone) {
        this.installStatus = 'installed';
      }
    },

    handleServiceWorkerMessage(event) {
      const { type, data } = event.data;

      switch (type) {
        case 'SW_UPDATED':
          this.swStatus = 'updated';
          this.showUpdateNotification = true;
          break;
        case 'CACHE_STARTED':
          this.swStatus = 'installing';
          break;
        case 'CACHE_PROGRESS':
          this.cacheProgress = data.progress;
          break;
        case 'CACHE_COMPLETE':
          // Reset status to current when caching is complete
          this.swStatus = 'current';
          this.showUpdateNotification = false;
          this.updateCacheStats();
          this.showToast('App updated successfully!', 'success');
          break;
        case 'ERROR':
          this.errors.push(data.message);
          this.swStatus = 'error';
          break;
      }
    },

    async updateCacheStats() {
      try {
        if ('caches' in window) {
          const cacheNames = await caches.keys();
          let totalSize = 0;
          let resourceCount = 0;

          for (const name of cacheNames) {
            const cache = await caches.open(name);
            const keys = await cache.keys();
            resourceCount += keys.length;

            // Estimate cache size (rough calculation)
            for (const request of keys) {
              const response = await cache.match(request);
              if (response) {
                const blob = await response.blob();
                totalSize += blob.size;
              }
            }
          }

          this.cacheStats = {
            totalSize,
            resourceCount,
            lastUpdated: new Date().toISOString()
          };
        }
      } catch (error) {
        console.error('[SW Monitor] Error updating cache stats:', error);
      }
    },

    async installPWA() {
      if (!this.deferredPrompt) {
        this.showToast('Install prompt not available', 'warning');
        return;
      }

      try {
        const { outcome } = await this.deferredPrompt.prompt();
        console.log('[SW Monitor] User response to install prompt:', outcome);

        if (outcome === 'accepted') {
          this.installStatus = 'installing';
        }

        this.deferredPrompt = null;
        this.showInstallPrompt = false;
        this.hideBanner();
      } catch (error) {
        console.error('[SW Monitor] Error installing PWA:', error);
        this.showToast('Install failed', 'error');
      }
    },

    async updateServiceWorker() {
      try {
        const registration = await navigator.serviceWorker.getRegistration('/');

        if (registration) {
          this.swStatus = 'installing';
          this.showUpdateNotification = false;

          if (registration.waiting) {
            // Tell the waiting service worker to skip waiting
            registration.waiting.postMessage({ type: 'SKIP_WAITING' });
            // Note: SW_UPDATED message will be received, which sets status to 'updated'
            // Then user needs to reload. CACHE_COMPLETE will come after activation.
          } else {
            // Force update check - this will trigger background caching
            await registration.update();
            // Background caching will send CACHE_COMPLETE when done
          }
        }
      } catch (error) {
        console.error('[SW Monitor] Error updating service worker:', error);
        this.swStatus = 'error';
        this.showToast('Update failed', 'error');
      }
    },

    reloadPage() {
      window.location.reload();
    },

    dismissInstallPrompt() {
      this.showInstallPrompt = false;
      this.hideBanner();
      this.deferredPrompt = null;

      // Don't show again for this session
      sessionStorage.setItem('installPromptDismissed', 'true');
    },

    dismissUpdateNotification() {
      this.showUpdateNotification = false;
    },

    setupPeriodicChecks() {
      // Check for updates every 30 minutes
      setInterval(async () => {
        try {
          const registration = await navigator.serviceWorker.getRegistration('/');
          if (registration) {
            await registration.update();
          }
        } catch (error) {
          console.error('[SW Monitor] Periodic update check failed:', error);
        }
      }, 30 * 60 * 1000);

      // Update cache stats every 5 minutes
      setInterval(() => {
        this.updateCacheStats();
      }, 5 * 60 * 1000);
    },

    formatBytes(bytes) {
      if (bytes === 0) return '0 Bytes';
      const k = 1024;
      const sizes = ['Bytes', 'KB', 'MB', 'GB'];
      const i = Math.floor(Math.log(bytes) / Math.log(k));
      return parseFloat((bytes / Math.pow(k, i)).toFixed(2)) + ' ' + sizes[i];
    },

    showToast(message, type = 'info') {
      // Emit event for toast system
      this.$emit('toast', { message, type });
    }
  },

  watch: {
    showInstallPrompt(newVal) {
      // Update banner visibility when install prompt changes
      if (newVal && this.installStatus === 'available') {
        this.showBanner();
      } else {
        this.hideBanner();
      }
    }
  },

  mounted() {
    // Don't show install prompt if dismissed this session
    if (sessionStorage.getItem('installPromptDismissed')) {
      this.showInstallPrompt = false;
    }

    this.initializeMonitor();
  },

  beforeUnmount() {
    // Clean up banner and body padding when component is destroyed
    this.hideBanner();
    if (this.bannerElement) {
      this.bannerElement = null;
    }
  },
  template: `<!-- Dropdown menu -->
      <div class="">
          <nav>
            <div class="nav nav-tabs nav-bell-nav mb-3" id="nav-tab" role="tablist">
              <button class="nav-link border-0 active" id="nav-activity-tab" data-bs-toggle="tab" data-bs-target="#nav-activity" type="button" role="tab" aria-controls="nav-activity" aria-selected="true">
                Activities
              </button>
              <button class="nav-link border-0" id="nav-transactions-tab" data-bs-toggle="tab" data-bs-target="#nav-transactions" type="button" role="tab" aria-controls="nav-transactions" aria-selected="false">
                Transactions
              </button>
              <button class=" border-0 nav-link " id="nav-app-tab" data-bs-toggle="tab" data-bs-target="#nav-app" type="button" role="tab" aria-controls="nav-app" aria-selected="false">
                <div class="d-flex align-items-center">
                  <i class="fa-solid fa-download fa-fw me-1" v-if="swStatus === 'update-available'"></i> 
                  <i class="fa-solid fa-sync fa-spin fa-fw me-1" v-else-if="swStatus === 'installing'"></i> 
                  <i class="fa-solid fa-exclamation-triangle fa-fw me-1" v-else-if="swStatus === 'error'"></i> 
                  <i class="fa-solid fa-download fa-fw me-1" v-else-if="installStatus === 'available'"></i>
                  <span>System</span>
                  <span class="d-none" v-if="showUpdateNotification || installStatus === 'available'">!</span> 
                </div>
              </button>
               </div>
          </nav>
          <div class="tab-content" id="nav-tabContent">
            <div class="tab-pane fade show active" id="nav-activity" role="tabpanel" aria-labelledby="nav-activity-tab" tabindex="0">
              <div class="d-flex flex-column w-100">
                <!-- for each transaction -->
                <div class="d-flex flex-grow-1 gap-2 mb-2">
                  <!-- user thumbnail -->
                  <div class="ratio ratio-1x1">
                    <img class="img-fluid" src="/img/no-user.png" alt="">
                  </div>
                  <!-- message -->
                  <div class="d-flex flex-column">
                    <div class="">The message about the notification or transaction goes here</div>
                    <div class="small">Timestamp</div>
                  </div>
                </div>
              </div>
            </div>
            <div class="tab-pane fade" id="nav-transactions" role="tabpanel" aria-labelledby="nav-transactions-tab" tabindex="0">
              <div class="d-flex flex-column w-100">
                <!-- for each transaction -->
                <div class="d-flex flex-grow-1 gap-2 mb-2">
                  <!-- user thumbnail -->
                  <div class="d-flex">
                    <img class="img-fluid" src="/img/no-user.png" alt="">
                  </div>
                  <!-- message -->
                  <div class="d-flex flex-column">
                    <div class="">The message about the notification or transaction goes here</div>
                    <div class="small">Timestamp</div>
                  </div>
                </div>
              </div>
            </div>
            <div class="tab-pane fade" id="nav-app" role="tabpanel" aria-labelledby="nav-app-tab" tabindex="0">
              <!-- Service Worker Status -->
              <div class="mb-3">
                <div class="d-flex justify-content-between align-items-center mb-2">
                  <span class="fw-bold">Cache Status:</span>
                  <span class="badge" :class="{
                    'bg-success': swStatus === 'current',
                    'bg-warning': swStatus === 'update-available',
                    'bg-info': swStatus === 'installing',
                    'bg-danger': swStatus === 'error'
                    }">{{ indicatorText }}
                  </span>
                </div>
              
                <div v-if="swVersion" class="small">
                  Version: {{ swVersion }}
                </div>
                
                <div v-if="cacheStats.resourceCount > 0" class="small">
                  {{ cacheStats.resourceCount }} resources cached ({{ formatBytes(cacheStats.totalSize) }})
                </div>
                
                <!-- Update Actions -->
                <div v-if="swStatus === 'update-available'" class="mt-2">
                  <button @click="updateServiceWorker" class="btn btn-primary btn-sm w-100">
                    <i class="fa-solid fa-download me-1"></i>
                    Update Cache
                  </button>
                </div>
                
                <div v-if="swStatus === 'updated'" class="mt-2">
                  <button @click="reloadPage" class="btn btn-success btn-sm w-100">
                    <i class="fa-solid fa-refresh me-1"></i>
                    Reload to Apply
                  </button>
                </div>
              </div>
          
              <!-- PWA Install -->
              <div v-if="installStatus === 'available'" class="mb-3">
                <hr>
                <div class="d-flex justify-content-between align-items-center mb-2">
                  <span class="fw-bold">Install App:</span>
                  <span class="badge bg-info">Available</span>
                </div>
                <p class="small mb-2">
                  Install DLUX as an app for better performance and offline access.
                </p>
                <button @click="installPWA" class="btn btn-primary btn-sm w-100">
                  <i class="fa-solid fa-download me-1"></i>
                  {{ installButtonText }}
                </button>
              </div>
          
              <!-- Error Display -->
              <div v-if="errors.length > 0" class="mb-3">
                <hr>
                <h6 class="text-danger">Issues:</h6>
                <div v-for="error in errors" class="small text-danger mb-1">
                  {{ error }}
                </div>
              </div>
            </div>
          </div>
    </div>
  `
};<|MERGE_RESOLUTION|>--- conflicted
+++ resolved
@@ -4,11 +4,8 @@
       // Service Worker states
       swStatus: 'loading', // loading, current, update-available, installing, updated, error
       swVersion: null,
-<<<<<<< HEAD
       desiredVersion: '2025.06.02.1', // Should match sw.js version
-=======
-      desiredVersion: '2025.06.02.8', // Should match sw.js version
->>>>>>> f25ab600
+
 
       // PWA Install states
       installStatus: 'unknown', // unknown, available, installed, not-supported
