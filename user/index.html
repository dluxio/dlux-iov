--- conflicted
+++ resolved
@@ -1413,13 +1413,7 @@
                                     aria-label="Close"></button>
                             </div>
                             <div class="modal-body">
-<<<<<<< HEAD
                                 <spk-vue :account="account"/>
-=======
-                            <spk-wallet-comp>
-                                ...
-                            </spk-wallet-comp>
->>>>>>> e18563ab
                             </div>
                             <div class="modal-footer">
                                 <button type="button" class="btn btn-secondary" data-bs-dismiss="modal">Close</button>
