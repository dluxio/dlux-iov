--- conflicted
+++ resolved
@@ -1762,16 +1762,9 @@
                                                                     v-if="focus.id && hivestats.content_reward_percent"
                                                                     func="withdraw_vesting" :mypfp="mypfp" token="HP"
                                                                     :tokenuser="focus" :account="account"
-<<<<<<< HEAD
-                                                                    :tokenstats="hivestats" 
-                                                                    type="HIVE"
-                                                                    @modalsign="sendIt($event)"
+                                                                    :tokenstats="hivestats" @modalsign="sendIt($event)"
                                                                     v-slot:trigger
                                                                     class="dropdown-menu-item">
-=======
-                                                                    :tokenstats="hivestats" @modalsign="sendIt($event)"
-                                                                    v-slot:trigger class="dropdown-menu-item">
->>>>>>> 343a2616
                                                                     <button class="text-nowrap trigger dropdown-item"
                                                                         slot="trigger"
                                                                         :disabled="!parseF(focus.vesting_shares)">
@@ -1781,17 +1774,6 @@
                                                                 </modal-vue>
                                                                 <div class="dropdown-menu-item">
                                                                     <button class="dropdown-item"><modal-vue
-<<<<<<< HEAD
-                                                                        v-if="focus.id && hivestats.content_reward_percent"
-                                                                        func="delegate_rc" :mypfp="mypfp" token="RC"
-                                                                        :tokenuser="focus" :account="account"
-                                                                        :tokenstats="hivestats"
-                                                                        type="hive"
-                                                                        @modalsign="sendIt($event)"
-                                                                        type="hive" v-slot:trigger><span class="trigger"><i
-                                                                            class="fas fa-microchip fa-fw me-2"></i>Delegate
-                                                                        RC</span></button>
-=======
                                                                             v-if="focus.id && hivestats.content_reward_percent"
                                                                             func="delegate_rc" :mypfp="mypfp" token="RC"
                                                                             :tokenuser="focus" :account="account"
@@ -1800,7 +1782,6 @@
                                                                             v-slot:trigger><span class="trigger"><i
                                                                                     class="fas fa-microchip fa-fw me-2"></i>Delegate
                                                                                 RC</span></button>
->>>>>>> 343a2616
                                                                 </div>
                                                                 <div class="dropdown-divider"></div>
                                                                 <modal-vue
