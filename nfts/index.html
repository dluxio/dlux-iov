<!DOCTYPE html>
<html lang="en" class="h-100">

<head>
    <title>DLUX - NFTS</title>
    <meta charset="UTF-8" />
    <meta http-equiv="X-UA-Compatible" content="IE=edge" />
    <link rel="manifest" href="/manifest.webmanifest">
    <link rel="apple-touch-icon" href="/img/dlux-icon-192.png">
    <meta name="theme-color" content="#111222" />
    <meta name="viewport" content="width=device-width, initial-scale=1" />
    <link rel="shortcut icon" href="/img/favicon.ico" type="image/x-icon" />
    <!-- Bootstrap -->
    <link href="/css/custom.css" rel="stylesheet" />
    <!-- Icons -->
    <script src="https://kit.fontawesome.com/0f693ffc58.js" crossorigin="anonymous"></script>
    <script type="module" src="/js/nftsvue.js"></script>

    <style>
        .circle {
            width: 50px;
            height: 50px;
            line-height: 50px;
            border-radius: 50%;
            font-size: 25px;
            color: #fff;
            text-align: center;
            background: #000;
        }

        .circle2 {
            width: 75px;
            height: 75px;
            line-height: 75px;
            border-radius: 50%;
            font-size: 50px;
            color: crimson;
            text-align: center;
            background: #000;
        }

        .arrow {
            position: absolute;
            background: #ffc107;
            border-radius: 50%;
            border: black thick solid;
            text-align: center;
            left: 50%;
            transform: translate(-50%, -50%);
            width: 4rem;
            height: 4rem;
            z-index: 1;
            color: crimson;
        }

        .arrow2 {
            position: absolute;
            left: 50%;
            transform: translate(-50%, -50%);
            z-index: 1;
        }

        .card-ft {
            width: 26em;
        }

        .shimmer {
            background-image: linear-gradient(to right,
                    rgb(194, 255, 182),
                    rgb(255, 163, 182),
                    rgb(221, 169, 255),
                    rgb(162, 209, 255));
        }

        .wallet-accordion-item {
            width: 350px;
        }

        .wallet-accordion {

            --bs-accordion-border-color: clear !important;
            --bs-accordion-active-bg: clear !important;
            --bs-accordion-btn-color: #000000;
            --bs-accordion-btn-icon: url("data:image/svg+xml,%3csvg xmlns='http://www.w3.org/2000/svg' viewBox='0 0 16 16' fill='%23000'%3e%3cpath fill-rule='evenodd' d='M1.646 4.646a.5.5 0 0 1 .708 0L8 10.293l5.646-5.647a.5.5 0 0 1 .708.708l-6 6a.5.5 0 0 1-.708 0l-6-6a.5.5 0 0 1 0-.708z'/%3e%3c/svg%3e");
            --bs-accordion-btn-active-icon: url("data:image/svg+xml,%3csvg xmlns='http://www.w3.org/2000/svg' viewBox='0 0 16 16' fill='%23000'%3e%3cpath fill-rule='evenodd' d='M1.646 4.646a.5.5 0 0 1 .708 0L8 10.293l5.646-5.647a.5.5 0 0 1 .708.708l-6 6a.5.5 0 0 1-.708 0l-6-6a.5.5 0 0 1 0-.708z'/%3e%3c/svg%3e");

        }

        #dlux-wallet-item {
            background-image: linear-gradient(to right,
                    rgb(194, 255, 182),
                    rgb(255, 163, 182),
                    rgb(221, 169, 255),
                    rgb(162, 209, 255));
        }

        #duat-wallet-item {
            background-color: #ffc107;
        }

        .mint-img {
            width: 200px;
        }

        .carousel {
            width: 600px;
        }

        .carousel-indicators {
            left: 0;
            right: 0;
            top: auto;
            bottom: -15px;
            text-align: center;
        }
    </style>
</head>

<body class="d-flex flex-column h-100 padme-t70 text-white" id="index">
    <div id="app" v-cloak>
        <div>
            <nav-vue @login="setValue('account', $event);getTokenUser($event);getHiveUser($event)"
                @logout="setValue('account', '');removeUser()" @ack="removeOp($event)" @refresh="run($event)"
                :op="toSign" :lapi="lapi" />
        </div>
        <main role="main">
            <div class="container" style="max-width: 1800px !important">
                <div class="d-flex py-2 align-items-stretch  flex-wrap">

                    <div class="px-4 rounded-3 card d-flex flex-grow-1">
                        <div class="d-flex align-items-center">
                            <div class="py-5 px-3">
                                <h1 class="display-5 fw-bold">Welcome to the Market</h1>
                                <p class="col-md-8 fs-4">Browse, bid, buy, and mint</p>
                                <div class="d-flex">
                                    <a class="btn btn-primary btn-lg me-2" type="button" href="sets">Explore</a>
                                    <a class="btn btn-secondary btn-lg" type="button" href="create">Create</a>
                                </div>
                            </div>




                            <div class="d-flex d-none">
                                <div class="mt-auto mb-auto" style="width: 350px">
                                    <div class="my-0 py-1 px-2 bg-darker rounded-top">
                                        <div class="d-flex align-items-center mt-2">
                                            <div class="d-flex align-items-center">
                                                <div class="circle2 d-flex align-items-center justify-content-around">
                                                    <img src="/img/dlux-hive-logo-alpha.svg" width="50px">
                                                </div>
                                                <h2 class="p-0 m-0 ms-2 font-weight-bold">HoneyComb</h2>
                                            </div>
                                            <div class="ms-auto"><a href="/about/" class="no-decoration"
                                                    style="color:silver">About<i
                                                        class="fas fa-info-circle ms-1"></i></a>
                                            </div>
                                        </div>
                                        <div v-for="(token, name, index) in chains">
                                            <div class="d-flex justify-content-around my-0">
                                                <div class="d-flex align-items-center px-3">

                                                    <h3 class="py-2 m-0 font-weight-bolder" style="color:#21FFB5">
                                                        {{formatNumber(chains[name].account.balance/1000, 3, '.', ',')}}
                                                        {{toUpperCase(name)}}
                                                    </h3>
                                                </div>
                                            </div>
                                            <div class="mt-1 text-end">
                                                <button class="btn btn-outline-primary btn-sm" href="#buyTokenModal"
                                                    class="a-1" data-bs-toggle="modal" @click="popDex(name)">
                                                    Get {{toUpperCase(name)}}
                                                </button>
                                            </div>
                                        </div>
                                    </div>
                                    <div class="bg-darker">
                                        <div class="bg-hive">
                                            <div class="bg-darker rounded-bottom bottom-shadow"
                                                style="line-height: 10px">
                                                &nbsp;</div>
                                            <div class="mx-2 mt-2 d-flex">
                                                <p class="m-0"><b><i class="fab fa-hive"></i> HIVE</b></p>
                                                <p class="ms-auto small mb-0 text-white-50">
                                                    {{barhive}}</span></p>
                                            </div>
                                        </div>
                                    </div>
                                    <div class="bg-hbd rounded-bottom bottom-shadow">
                                        <div class="rounded-bottom">
                                            <div class="bg-hive rounded-bottom bottom-shadow"
                                                style="line-height: 10px;">
                                                &nbsp;</div>
                                        </div>
                                        <div class="my-2 mx-2 d-flex">
                                            <p class="m-0"><b><i class="fab fa-hive"></i> HBD</b></p>
                                            <p class="ms-auto small text-white-50">
                                                {{barhbd}}</span></p>
                                        </div>
                                    </div>
                                </div>
                            </div>




                        </div>
                    </div>



                    <!-- MINTS -->
                    <div id="carouselExampleCaptions" class="carousel slide card shadow-lg rounded-3 ms-1">
                        <div class="carousel-inner text-center py-2">
                            <h3>MINTS</h3>
                            <div class="carousel-item active">
                                <div class="d-flex mx-5 my-4 align-items-center rounded">
                                    <img src="https://ipfs.io/ipfs/QmRYrwWuUpjdkn3VW2CY9mD2NcqoGqiJzjN2DmWi49dRZX"
                                        class="border border-dark border-2 rounded mint-img shadow">
                                    <div class="w-100 d-flex">
                                        <div class="ms-auto text-end">
                                            <h5>Hive Folks</h5>
                                            <small>Lowest Price</small>
                                            <p>100.000 HIVE</p>
                                            <small>Lowest Bid</small>
                                            <p>50 HBD</p>
                                            <button class="btn btn-sm btn-outline-light">2 Available</button>
                                        </div>
                                    </div>
                                </div>
                            </div>
                            <div class="carousel-item">
                                <div class="d-flex mx-5 my-4 align-items-center rounded">
                                    <img src="https://ipfs.io/ipfs/QmV4WZ7sKzvaPG85C2rYNhDS3nVhk3Bv5U9o5Gr9KWx7ir"
                                        class="ms-auto me-auto border border-dark border-2 rounded d-block mint-img">

                                    <div class="w-100 d-flex">
                                        <div class=" ms-auto text-end">
                                            <h5>Beez</h5>
                                            <small>Lowest Price</small>
                                            <p>100.000 HIVE</p>
                                            <small>Lowest Bid</small>
                                            <p>50 HBD</p>
                                            <button class="btn btn-sm btn-outline-light">13 Available</button>
                                        </div>
                                    </div>
                                </div>
                            </div>
                            <div class="carousel-item">
                                <div class="d-flex mx-5 my-4 align-items-center rounded">
                                    <img src="https://ipfs.io/ipfs/QmXwAAQkyqzeqJeJcuqrasApruUewALuhTPhJTPdKckM1M"
                                        class="ms-auto me-auto border border-dark border-2 rounded d-block mint-img">

                                    <div class="w-100 d-flex">
                                        <div class="ms-auto text-end">
                                            <h5>DLUX Founders</h5>
                                            <small>Lowest Price</small>
                                            <p>100.000 HIVE</p>
                                            <small>Lowest Bid</small>
                                            <p>50 HBD</p>
                                            <button class="btn btn-sm btn-outline-light">1,996 Available</button>
                                        </div>
                                    </div>
                                </div>
                            </div>

                        </div>
                        <button class="carousel-control-prev" type="button" data-bs-target="#carouselExampleCaptions"
                            data-bs-slide="prev">
                            <span class="carousel-control-prev-icon" aria-hidden="true"></span>
                            <span class="visually-hidden">Previous</span>
                        </button>
                        <button class="carousel-control-next" type="button" data-bs-target="#carouselExampleCaptions"
                            data-bs-slide="next">
                            <span class="carousel-control-next-icon" aria-hidden="true"></span>
                            <span class="visually-hidden">Next</span>
                        </button>
                        <div class="carousel-indicators">
                            <button type="button" data-bs-target="#carouselExampleCaptions" data-bs-slide-to="0"
                                class="active" aria-current="true" aria-label="Slide 1"></button>
                            <button type="button" data-bs-target="#carouselExampleCaptions" data-bs-slide-to="1"
                                aria-label="Slide 2"></button>
                            <button type="button" data-bs-target="#carouselExampleCaptions" data-bs-slide-to="2"
                                aria-label="Slide 3"></button>
                        </div>
                    </div>

                    <!-- WALLETS -->
                    <div class="ms-1 card p-2 rounded-3">
                        <div class="accordion wallet-accordion text-black" id="accordionExample">
                            <!-- HIVE -->
                            <div class="accordion-item wallet-accordion-item bg-hive shadow">
                                <h2 class="accordion-header">
                                    <button class="accordion-button text-black collapsed" type="button"
                                        data-bs-toggle="collapse" data-bs-target="#collapsehive" aria-expanded="false"
                                        aria-controls="collapsehive">
                                        HIVE<span class="ms-auto small" id="hiveBal">{{formatNumber(barhive, 3, '.', ',')}}</span>
                                    </button>
                                </h2>
<<<<<<< HEAD
                                <div id="collapsehive" class="accordion-collapse collapse"
=======
                                <div id="collapseTwo" ref="showhive" class="accordion-collapse collapse"
>>>>>>> bb8b62b7
                                    data-bs-parent="#accordionExample">
                                    <div class="accordion-body">
                                        <h3 class="py-2 m-0 font-weight-bolder text-black text-end">
                                            {{barhive}}</h3>
                                        <div class="mt-1 text-end">
                                            <button class="btn btn-outline-dark disabled btn-sm" class="a-1"
                                                data-bs-toggle="modal">
                                                Get HIVE
                                            </button>
                                        </div>
                                    </div>
                                </div>
                            </div>
                            <!-- HBD -->
                            <div class="accordion-item wallet-accordion-item bg-hbd shadow">
                                <h2 class="accordion-header">
                                    <button class="accordion-button text-black collapsed" type="button"
                                        data-bs-toggle="collapse" data-bs-target="#collapsehbd" aria-expanded="false"
                                        aria-controls="collapsehbd">
                                        HBD<span class="ms-auto small" id="hbdBal">{{formatNumber(barhbd, 3, '.', ',')}}</span>
                                    </button>
                                </h2>
<<<<<<< HEAD
                                <div id="collapsehbd" class="accordion-collapse collapse"
=======
                                <div id="collapseThree" ref="showhbd" class="accordion-collapse collapse"
>>>>>>> bb8b62b7
                                    data-bs-parent="#accordionExample">
                                    <div class="accordion-body">
                                        <h3 class="py-2 m-0 font-weight-bolder text-black text-end">
                                            {{barhbd}}</h3>
                                        <div class="mt-1 text-end">
                                            <button class="btn btn-outline-dark disabled btn-sm" class="a-1"
                                                data-bs-toggle="modal">
                                                Get HBD
                                            </button>
                                        </div>
                                    </div>
                                </div>
                            </div>
                            <!-- HONEYCOMB -->
                            <div class="accordion-item wallet-accordion-item shadow" :id="name + '-wallet-item'"
                                v-for="name in chainSorted">
                                <h2 class="accordion-header">
                                    <button class="accordion-button text-black" type="button"
                                        :class="{'collapsed': name != 'dlux'}" data-bs-toggle="collapse"
                                        :data-bs-target="'#collapse' + name" aria-expanded="true"
                                        :aria-controls="'#collapse' + name">
                                        {{toUpperCase(name)}}<span
                                            class="ms-auto small" :id="name + 'Bal'">{{formatNumber(chains[name].account.balance/1000,
                                            3,
                                            '.', ',')}}</span>
                                    </button>
                                </h2>
                                <div :id="'collapse' + name" :ref="'show' + name"  class="accordion-collapse collapse"
                                    :class="{'show': name == 'dlux'}" data-bs-parent="#accordionExample">
                                    <div class="accordion-body">
                                        <h3 class="py-2 m-0 font-weight-bolder text-black text-end">
                                            {{formatNumber(chains[name].account.balance/1000, 3, '.', ',')}}
                                            {{toUpperCase(name)}}
                                        </h3>
                                        <div class="mt-1 text-end">
                                            <button class="btn btn-outline-dark btn-sm" href="#buyTokenModal"
                                                class="a-1" data-bs-toggle="modal" @click="popDex(name)">
                                                Get {{toUpperCase(name)}}
                                            </button>
                                        </div>
                                    </div>
                                </div>
                            </div>
<<<<<<< HEAD


=======
                            
                            <p @click="calc()">click</p>
>>>>>>> bb8b62b7
                        </div>
                    </div>

                </div>
                <!-- ACTION BAR -->
                <div class="d-flex">
                    <!-- Chain -->
                    <div class="dropdown">
                        <button class="btn btn-outline-light dropdown-toggle me-2" type="button"
                            data-bs-toggle="dropdown" aria-expanded="false">
                            Chain
                        </button>
                        <ul class="dropdown-menu bg-black">
                            <li v-for="(item, name, index) in chainSorted">
                                <div class="py-1 px-2">
                                    <div class="form-check">
                                        <input @change="addFilters('Chain', item);displaynfts()"
                                            class="form-check-input" type="checkbox" v-model="chains[item].enabled"
                                            :id="item +'ChainCheck'">
                                        <label class="form-check-label" :for="item +'ChainCheck'">
                                            {{item}}
                                        </label>
                                    </div>
                                </div>
                            </li>
                        </ul>
                    </div>
                    <!-- Set -->
                    <div class="dropdown">
                        <button class="btn btn-outline-light dropdown-toggle me-2" type="button"
                            data-bs-toggle="dropdown" aria-expanded="false">
                            Set
                        </button>
                        <ul class="dropdown-menu bg-black">
                            <div v-for="(item, name, index) in chains">
                                <li v-for="(set, setname, setindex) in chains[name].sets">
                                    <div class="py-1 px-2">
                                        <div class="form-check">
                                            <input @change="addFilters('Set', setname, name);displaynfts()"
                                                class="form-check-input" type="checkbox"
                                                v-model="chains[name].sets[setname].enabled" :id="setname + 'SetCheck'">
                                            <label class="form-check-label" :for="setname + 'SetCheck'">
                                                {{set.name_long}}
                                            </label>
                                        </div>
                                    </div>
                                </li>
                            </div>
                        </ul>
                    </div>
                    <!-- Status -->
                    <div class="dropdown">
                        <button class="btn btn-outline-light dropdown-toggle me-2" type="button"
                            data-bs-toggle="dropdown" aria-expanded="false">
                            Status
                        </button>
                        <ul class="dropdown-menu bg-black">
                            <li v-for="(item, name, index) in selectors">
                                <div class="py-1 px-2">
                                    <div class="form-check">
                                        <input @change="addFilters('Status', name);displaynfts()"
                                            class="form-check-input" type="checkbox" v-model="item.checked"
                                            :id="name + 'StatusCheck'">
                                        <label class="form-check-label" :for="name + 'StatusCheck'">
                                            {{name}}
                                        </label>
                                    </div>
                                </div>
                            </li>
                        </ul>
                    </div>
                    <!-- Currency -->
                    <div class="dropdown">
                        <button class="btn btn-outline-light dropdown-toggle me-2" type="button"
                            data-bs-toggle="dropdown" aria-expanded="false">
                            Currency
                        </button>
                        <ul class="dropdown-menu bg-black">
                            <li v-for="(item, name, index) in denoms">
                                <div class="py-1 px-2">
                                    <div class="form-check">
                                        <input @change="addFilters('Currency', name);displaynfts()"
                                            class="form-check-input" type="checkbox" v-model="item.checked"
                                            :id="name + 'CurrencyCheck'">
                                        <label class="form-check-label" :for="name + 'CurrencyCheck'">
                                            {{name}}
                                        </label>
                                    </div>
                                </div>
                            </li>
                        </ul>
                    </div>
                    <!-- Search -->
                    <div class="position-relative me-2 flex-grow-1">
                        <span class="position-absolute top-50 translate-middle-y ps-2"><i
                                class="fa-solid fa-magnifying-glass fa-fw"></i></span>
                        <input @keyup="displaynfts()" @change="displaynfts()" @search="displaynfts()"
                            class="ps-4 form-control border-white" type="search" v-model="NFTselect.searchTerm"
                            placeholder="Search sets, items, and accounts">
                    </div>
                    <!-- Sort -->
                    <div class="dropdown">
                        <button class="btn btn-outline-light dropdown-toggle" type="button" data-bs-toggle="dropdown"
                            aria-expanded="false">
                            {{NFTselect.sort == 'uid' ? 'Sort' : ('Sort by ' + (NFTselect.sort == 'price' ? 'Price: ' :
                            'Time: ') + (NFTselect.dir == 'asc' ? 'Low to High' : 'High to Low'))}}
                        </button>
                        <ul class="dropdown-menu dropdown-menu-end bg-black">
                            <li>
                                <a @click="NFTselect.dir='asc';NFTselect.sort='price';displaynfts()"
                                    class="dropdown-item" role="button">Price low to high</a>
                            </li>
                            <li>
                                <a @click="NFTselect.dir='dec';NFTselect.sort='price';displaynfts()"
                                    class="dropdown-item" role="button">Price high to low</a>
                            </li>
                            <li>
                                <a @click="NFTselect.dir='asc';NFTselect.sort='time';displaynfts()"
                                    class="dropdown-item" role="button">Time ending soonest</a>
                            </li>
                            <li>
                                <a @click="NFTselect.dir='dec';NFTselect.sort='time';displaynfts()"
                                    class="dropdown-item" role="button">Time ending latest</a>
                            </li>
                        </ul>
                    </div>
                </div>
                <div class="mt-2 ms-1">
                    <h5 class="mb-0">{{displayNFTs.length}} Items</h5>
                </div>
                <div class="d-flex flex-wrap mt-2" v-if="NFTselect.keys.length">
                    <!-- Active Filters -->
                    <div v-for="(item, name, index) in NFTselect.keys"
                        class="rounded bg-secondary text-black filter-bubble me-1 d-flex align-items-center">
                        <span>{{item}}</span>
                        <button @click="clearFilters(item)" type="button"
                            class="ms-1 btn-close btn-close-white"></button>
                    </div>
                    <button @click="clearFilters()" type="button" v-if="NFTselect.keys.length > 1"
                        class="btn btn-secondary">
                        Clear All
                    </button>
                </div>
                <div class="row row-cols-xxl-6 row-cols-xl-5 row-cols-lg-4 row-cols-md-3 row-cols-sm-2 row-cols-1">
                    <!-- NFTCARD REPEAT AUCTION -->
                    <div class="col my-2" v-for="(item, name, index) in displayNFTs">
                        <nftcard :item="item" :uid="Base64toNumber(item.uid)" :icon="getIcon(item.script)"
                            @focusitem="focusItem = $event" :multisig="chains[item.token].multisig"
                            :colors="getSetDetailsColors(item.script)" :index="index" :auction="item.auction"
                            :sale="item.sale" :account="account"
                            @detail="modalIndex('itemModal', $event, 'displayNFTs');itemModal.hidden = false"
                            @tosign="toSign = $event" />
                    </div>
                </div>
            </div>
            <!-- Get Token Modal-->
            <div class="modal fade" id="buyTokenModal" tabindex="-1" role="dialog" aria-labelledby="buyDluxModalTitle"
                aria-hidden="true">
                <div class="modal-dialog modal-dialog-centered" role="document" id="buy-modal">
                    <div class="modal-content">
                        <form class="needs-validation" novalidate id="marketorderform" @submit.prevent="dexBuy()">
                            <input id="markethbd" value="0" class="d-none">
                            <input id="marketqty" value="0" class="d-none">
                            <input id="markettime" value="0" class="d-none">
                            <div class="modal-header d-flex flex-fill justify-content-between align-items-center">
                                <h5 class="modal-title">MARKET ORDER</h5>
                                <button type="button" class="btn-close" data-bs-dismiss="modal" aria-label="Close">
                                </button>
                            </div>
                            <div class="modal-body">
                                <p class="small text-white-50">Market Orders utilize multisig to
                                    complete partial fills of open orders on the <a
                                        :href="'/dex#' + marketorder.name">DEX</a>,
                                    starting
                                    with the lowest rate to ensure you're getting the best
                                    price.</p>
                                <div class="d-flex flex-column">
                                    <div class="d-flex flex-column flex-fill rounded-top p-3 bg-darker">
                                        <div class="d-flex flex-row flex-fill align-items-center">
                                            <p style="font-size: 18px;" class="p-0 m-0 font-weight-light">From</p>
                                            <div class="d-flex ms-auto align-items-baseline">
                                                <div class="d-flex small justify-content-between">
                                                    <p class="my-0 text-white-50">Available<i
                                                            class="fab fa-hive mx-1"></i></p>
                                                    <p @click="popOrder()" class="my-0 text-primary">
                                                        {{ barhive }}
                                                    </p>
                                                </div>
                                            </div>
                                        </div>
                                        <div class="d-flex flex-row flex-fill mt-1">
                                            <div class="d-flex align-items-center">
                                                <div class="circle2"><i class="fab fa-hive"></i>
                                                </div>
                                                <h2 class="p-0 m-0 ms-2 font-weight-bold">HIVE
                                                </h2>
                                            </div>
                                            <div class="d-flex ms-auto flex-column">
                                                <p class="ms-auto my-0 text-white-50 font-weight-bolder"
                                                    style="font-size: 30px;">
                                                    <input class="form-control text-white" v-model="marketorder.hive"
                                                        style="background-color: rgba(0,0,0,0.5); max-width: 150px"
                                                        id="markethive" value="1" placeholder="0" type="number"
                                                        min="0.001" step="0.001" required @change="marketValue()"
                                                        @keyup="marketValue()" :max="parseFloat(barhive)">
                                                </p>
                                                <p class="ms-auto my-0 text-muted font-weight-bold"
                                                    style="font-size: 16px;">
                                                    &asymp;
                                                    $ {{ marketorder.hive * hiveprice }}
                                                </p>
                                            </div>
                                        </div>
                                        <div class="d-flex justify-content-between">
                                            <div></div>
                                            <div>
                                                <button class="btn btn-outline-secondary btn-sm text-muted"
                                                    type="button" data-bs-toggle="collapse"
                                                    data-bs-target="#collapseExample" aria-expanded="false"
                                                    aria-controls="collapseExample"><i
                                                        class="fas fa-info-circle"></i></button>
                                            </div>
                                        </div>
                                        <div class="collapse" id="collapseExample">
                                            <div class="d-flex">
                                                <p style="font-size: 18px;"
                                                    class="p-0 m-0 text-white-50 font-weight-light">
                                                    Rate</p>
                                                <p style="font-size: 16px;" class="p-0 m-0 text-white-50 ms-auto">1 HIVE
                                                    &asymp; {{1 / chains[marketorder.name].account.tick }} DLUX</p>
                                            </div>
                                            <div class="d-flex">
                                                <p style="font-size: 12px;"
                                                    class="p-0 m-0 text-muted ms-auto text-success">
                                                    1 DLUX &asymp; {{chains[marketorder.name].account.tick}}
                                                    HIVE</p>
                                            </div>
                                            <hr width="100%" style="border: #333 thin solid">
                                            <div class="d-flex">
                                                <p style="font-size: 18px;"
                                                    class="p-0 m-0 text-white-50 font-weight-light">
                                                    Swap Fee<small
                                                        class="rounded-pill border border-secondary py-05 px-1 ms-1">0.1%</small>
                                                </p>
                                                <p style="font-size: 16px;" class="p-0 m-0 text-white-50 ms-auto">
                                                    &asymp;
                                                    <input id="marketfee" class="d-none"
                                                        value="((markethive.value/dexview1.data[0].rate)*0.001).formatNumber(3,'.',',')">
                                                    {{ (marketorder.hive * .999 ) *
                                                    chains[marketorder.name].account.tick}} DLUX
                                                </p>
                                            </div>
                                        </div>
                                    </div>
                                    <div class="p-0 m-0 bg-dark">
                                        <div class="arrow2 rounded-circle border border-warning bg-darker text-warning">
                                            <h1 class="m-2 px-2 py-1"><i class="fas fa-angle-double-down"></i></h1>
                                        </div>
                                    </div>
                                    <div class="d-flex flex-column flex-fill rounded-bottom p-3 border border-warning"
                                        style="background: radial-gradient(#222,#111);">
                                        <div class="d-flex flex-row flex-fill align-items-center">
                                            <p style="font-size: 18px;" class="p-0 m-0 font-weight-light">To</p>
                                        </div>
                                        <div class="d-flex flex-row flex-fill mt-1 align-items-center">
                                            <div class="d-flex align-items-center">
                                                <div class="circle2 d-flex align-items-center justify-content-around">
                                                    <img src="/img/dlux-hive-logo-alpha.svg" width="70%">
                                                </div>
                                                <h2 class="p-0 m-0 ms-2 font-weight-bold">
                                                    {{toUpperCase(marketorder.name)}}
                                                </h2>
                                            </div>
                                            <div class="d-flex ms-auto">
                                                <p class="ms-auto my-0 text-warning font-weight-bolder"
                                                    style="font-size: 30px;">&asymp;
                                                    {{ marketorder.value / 1000}}
                                                </p>
                                            </div>
                                        </div>
                                    </div>
                                </div>
                            </div>
                            <div class="modal-footer">
                                <div class="d-flex justify-content-around">
                                    <button type="submit" class="btn btn-lg btn-primary">Convert</button>
                                </div>
                            </div>
                        </form>
                    </div>
                </div>
            </div>
            <!-- NFT Detail Modal -->
            <div>
                <nftdetail :sets="focusSet" :account="account" :itemmodal="itemModal" :pfp="pfp" :item="focusItem"
                    :chains="chains" @detail="modalIndex('itemModal', $event);itemModal.hidden = false"
                    @tosign="toSign=$event" />
            </div>
    </div>
    </main>
    <div>
        <foot-vue />
    </div>
    </div>
    
    <script src="https://cdn.jsdelivr.net/npm/bootstrap@5.1.3/dist/js/bootstrap.bundle.min.js"
        integrity="sha384-ka7Sk0Gln4gmtz2MlQnikT1wXgYsOg+OMhuP+IlRH9sENBO0LRn5q+8nbTov4+1p"
        crossorigin="anonymous"></script>
    <script>

            (function () {
                "use strict";
                window.addEventListener(
                    "load",
                    function () {
                        // Fetch all the forms we want to apply custom Bootstrap validation styles to
                        var forms = document.getElementsByClassName("needs-validation");
                        // Loop over them and prevent submission
                        var validation = Array.prototype.filter.call(
                            forms,
                            function (form) {
                                form.addEventListener(
                                    "submit",
                                    function (event) {
                                        if (form.checkValidity() === false) {
                                            event.preventDefault();
                                            event.stopPropagation();
                                        }
                                        form.classList.add("was-validated");
                                    },
                                    false
                                );
                            }
                        );
                    },
                    false
                );
            })();
        var disabletab = document.getElementsByClassName("disabled-input");
        for (var i = 0; i < disabletab.length; i++) {
            disabletab[i].setAttribute("tabindex", "-1");
        }
        var toastElList = [].slice.call(document.querySelectorAll(".toast"));
        var toastList = toastElList.map(function (toastEl) {
            return new bootstrap.Toast(toastEl, option);
        });
        var tooltipTriggerList = [].slice.call(
            document.querySelectorAll('[data-bs-toggle="tooltip"]')
        );
        var tooltipList = tooltipTriggerList.map(function (tooltipTriggerEl) {
            return new bootstrap.Tooltip(tooltipTriggerEl);
        });
    </script>
    <script>
        document.addEventListener("DOMContentLoaded", function(){
        // HIVE Balance
        var hiveCollapse = document.getElementById('collapsehive');
        hiveCollapse.addEventListener('show.bs.collapse', event => {
            var hiveCollapse = document.getElementById('hiveBal');
            hiveBal.classList.add('d-none');
        })
        hiveCollapse.addEventListener('hide.bs.collapse', event => {
            var hiveCollapse = document.getElementById('hiveBal');
            hiveBal.classList.remove('d-none');
        })
        // HBD Balance
        var hbdCollapse = document.getElementById('collapsehbd');
        hbdCollapse.addEventListener('show.bs.collapse', event => {
            var hbdCollapse = document.getElementById('hbdBal');
            hbdBal.classList.add('d-none');
        })
        hbdCollapse.addEventListener('hide.bs.collapse', event => {
            var hbdCollapse = document.getElementById('hbdBal');
            hbdBal.classList.remove('d-none');
        })
        // DUAT Balance
        var duatCollapse = document.getElementById('collapseduat');
        duatCollapse.addEventListener('show.bs.collapse', event => {
            var duatCollapse = document.getElementById('duatBal');
            duatBal.classList.add('d-none');
        })
        duatCollapse.addEventListener('hide.bs.collapse', event => {
            var duatCollapse = document.getElementById('duatBal');
            duatBal.classList.remove('d-none');
        })
        // DLUX Balance
        var dluxCollapse = document.getElementById('collapsedlux');
        dluxCollapse.addEventListener('show.bs.collapse', event => {
            var dluxCollapse = document.getElementById('dluxBal');
            dluxBal.classList.add('d-none');
        })
        dluxCollapse.addEventListener('hide.bs.collapse', event => {
            var dluxCollapse = document.getElementById('dluxBal');
            dluxBal.classList.remove('d-none');
        })
    });
    </script>
    <script src="https://cdnjs.cloudflare.com/ajax/libs/crypto-js/4.1.1/crypto-js.min.js"
        integrity="sha512-E8QSvWZ0eCLGk4km3hxSsNmGWbLtSCSUcewDQPQWZF6pEU8GlT8a5fF32wOl1i8ftdMhssTrF/OhyGWwonTcXA=="
        crossorigin="anonymous" referrerpolicy="no-referrer"></script>
    <script src="https://cdnjs.cloudflare.com/ajax/libs/uuid/8.1.0/uuidv4.min.js"></script>
</body>

</html><|MERGE_RESOLUTION|>--- conflicted
+++ resolved
@@ -297,11 +297,7 @@
                                         HIVE<span class="ms-auto small" id="hiveBal">{{formatNumber(barhive, 3, '.', ',')}}</span>
                                     </button>
                                 </h2>
-<<<<<<< HEAD
                                 <div id="collapsehive" class="accordion-collapse collapse"
-=======
-                                <div id="collapseTwo" ref="showhive" class="accordion-collapse collapse"
->>>>>>> bb8b62b7
                                     data-bs-parent="#accordionExample">
                                     <div class="accordion-body">
                                         <h3 class="py-2 m-0 font-weight-bolder text-black text-end">
@@ -324,11 +320,7 @@
                                         HBD<span class="ms-auto small" id="hbdBal">{{formatNumber(barhbd, 3, '.', ',')}}</span>
                                     </button>
                                 </h2>
-<<<<<<< HEAD
                                 <div id="collapsehbd" class="accordion-collapse collapse"
-=======
-                                <div id="collapseThree" ref="showhbd" class="accordion-collapse collapse"
->>>>>>> bb8b62b7
                                     data-bs-parent="#accordionExample">
                                     <div class="accordion-body">
                                         <h3 class="py-2 m-0 font-weight-bolder text-black text-end">
@@ -372,13 +364,8 @@
                                     </div>
                                 </div>
                             </div>
-<<<<<<< HEAD
-
-
-=======
-                            
-                            <p @click="calc()">click</p>
->>>>>>> bb8b62b7
+
+
                         </div>
                     </div>
 
@@ -683,7 +670,7 @@
         <foot-vue />
     </div>
     </div>
-    
+
     <script src="https://cdn.jsdelivr.net/npm/bootstrap@5.1.3/dist/js/bootstrap.bundle.min.js"
         integrity="sha384-ka7Sk0Gln4gmtz2MlQnikT1wXgYsOg+OMhuP+IlRH9sENBO0LRn5q+8nbTov4+1p"
         crossorigin="anonymous"></script>
