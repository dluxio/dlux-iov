--- conflicted
+++ resolved
@@ -16,26 +16,6 @@
     <script src="https://kit.fontawesome.com/0f693ffc58.js" crossorigin="anonymous"></script>
     <script type="module" src="/js/nftsvue.js"></script>
     <script>
-<<<<<<< HEAD
-        navigator.serviceWorker.getRegistrations().then(function (registrations) {
-            for (let registration of registrations) {
-                registration.unregister();
-            }
-        });
-        // if ('serviceWorker' in navigator) {
-        //     navigator
-        //         .serviceWorker
-        //         .register(
-        //             // path to the service worker file
-        //             '/sw.js'
-        //         )
-        //         // the registration is async and it returns a promise
-        //         .then(function (reg) {
-        //             console.log('Registration Successful');
-        //         });
-        // }
-    </script>
-=======
         // navigator.serviceWorker.getRegistrations().then(function(registrations) {
         //     for(let registration of registrations) {
         //         registration.unregister();
@@ -54,7 +34,6 @@
                 });
         }
       </script>
->>>>>>> 77a1f0b7
     <style>
         .circle {
             width: 50px;
