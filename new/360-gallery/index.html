--- conflicted
+++ resolved
@@ -119,25 +119,13 @@
         }
 
         .overlay {
-<<<<<<< HEAD
-  z-index: 1;  
+  z-index: 1;
   background-color: transparent;
 }
 .frame-360 {
-  position: relative; 
+  position: relative;
   z-index: 0;
 }
-=======
-            z-index: 1;
-            background-color: transparent;
-            border: 5px solid red;
-        }
-
-        .frame-360 {
-            position: relative;
-            z-index: 0;
-        }
->>>>>>> 421c47c1
     </style>
 
 </head>
@@ -1628,7 +1616,6 @@
                                 <div id="preview360" class="accordion-collapse collapse show">
                                     <div class="accordion-body p-0">
                                         <div class="position-relative">
-<<<<<<< HEAD
                                         <div class="d-flex w-100 justify-content-end p-2 overlay position-absolute top-0 start-50 translate-middle-x">
                                             <div class="form-check form-switch form-switch-lg me-2" style="height: 100%;">
                                                 <input class="form-check-input" type="checkbox" role="switch" id="flexSwitchCheckChecked" checked title="Horizon Line">
@@ -1642,17 +1629,6 @@
                                                 allow="accelerometer; autoplay; clipboard-write; encrypted-media; gyroscope; picture-in-picture"
                                                 allowfullscreen></iframe>
                                         </div>
-=======
-                                            <hr
-                                                class="overlay m-0 w-100 position-absolute top-50 start-0 translate-middle-y" />
-                                            <div class="ratio ratio-1x1 frame-360">
-                                                <iframe ref="aframePreview" id="aframePreview"
-                                                    src="https://turnkey-360-gallery.glitch.me/post.html"
-                                                    frameborder="0"
-                                                    allow="accelerometer; autoplay; clipboard-write; encrypted-media; gyroscope; picture-in-picture"
-                                                    allowfullscreen></iframe>
-                                            </div>
->>>>>>> 421c47c1
                                         </div>
                                     </div>
                                 </div>
