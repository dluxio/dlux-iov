<!doctype html>
<html lang="en" class="h-100">

<head>
    <title>DLUX 360° Gallery</title>
    <meta charset="UTF-8" />
    <meta http-equiv="X-UA-Compatible" content="IE=edge" />
    <meta name="viewport" content="width=device-width, initial-scale=1" />
    <link rel="manifest" href="/manifest.webmanifest">
    <link rel="apple-touch-icon" href="/img/dlux-icon-192.png">
    <meta name="apple-mobile-web-app-status-bar-style" content="default">
    <meta name="apple-mobile-web-app-title" content="DLUX">
    <meta name="theme-color" content="#111222" />
    <link rel="shortcut icon" href="/img/favicon.ico" type="image/x-icon" />
	<script src="https://kit.fontawesome.com/0f693ffc58.js" crossorigin="anonymous"></script>
	<!-- Markdown -->
    <script src="https://unpkg.com/showdown@1.x/dist/showdown.min.js"></script>
	<link href="/css/smde.css" rel="stylesheet" />
	<script src="https://cdn.jsdelivr.net/simplemde/latest/simplemde.min.js"></script>
	<!-- Tagify -->
	<script src="https://cdn.jsdelivr.net/npm/@yaireo/tagify"></script>
	<script src="https://cdn.jsdelivr.net/npm/@yaireo/tagify/dist/tagify.polyfills.min.js"></script>
	<link href="https://cdn.jsdelivr.net/npm/@yaireo/tagify/dist/tagify.css" rel="stylesheet" type="text/css" />
	<!-- Bootstrap -->
    <link href="https://cdn.jsdelivr.net/npm/bootstrap@5.2.3/dist/css/bootstrap.min.css" rel="stylesheet"
        integrity="sha384-rbsA2VBKQhggwzxH7pPCaAqO46MgnOM80zW1RWuH61DGLwZJEdK2Kadq2F9CUG65" crossorigin="anonymous">
    <!-- Upload Scripts -->
	<script type="text/javascript" src="/js/onlyhash.js"></script>
    <script src="/js/buffer.js"></script>
    <script src="/js/drag-drop.js"></script>
	<!-- <script src="/js/drag-sort.js"></script>
	<script src="https://unpkg.com/lodash@4.16.0"></script> -->
	<!-- Vue Controller -->
    <script type="module" src="/js/spkvue.js"></script>
	<link href="/css/custom.css" rel="stylesheet" />

    <style>
        .accordion {
            --bs-accordion-color: rgb(173, 181, 189);
            --bs-accordion-bg: #212529;
            --bs-accordion-border-color: #495057;
            --bs-accordion-btn-color: #5C94FE;
            --bs-accordion-btn-bg: #2f3133;
            --bs-accordion-btn-icon: url("data:image/svg+xml,%3csvg xmlns='http://www.w3.org/2000/svg' viewBox='0 0 16 16' fill='%235C94FE'%3e%3cpath fill-rule='evenodd' d='M1.646 4.646a.5.5 0 0 1 .708 0L8 10.293l5.646-5.647a.5.5 0 0 1 .708.708l-6 6a.5.5 0 0 1-.708 0l-6-6a.5.5 0 0 1 0-.708z'/%3e%3c/svg%3e");
            --bs-accordion-btn-active-icon: url("data:image/svg+xml,%3csvg xmlns='http://www.w3.org/2000/svg' viewBox='0 0 16 16' fill='%235C94FE'%3e%3cpath fill-rule='evenodd' d='M1.646 4.646a.5.5 0 0 1 .708 0L8 10.293l5.646-5.647a.5.5 0 0 1 .708.708l-6 6a.5.5 0 0 1-.708 0l-6-6a.5.5 0 0 1 0-.708z'/%3e%3c/svg%3e");
            --bs-accordion-active-color: #5C94FE;
            --bs-accordion-active-bg: #001D4C;

        }
    </style>

</head>

<body class="d-flex flex-column h-100 padme-t70 text-center text-white">
    <div id="app">
        <div>
            <nav-vue @login="account = $event;getTokenUser($event);getHiveUser($event)"
                @logout="account = '';removeUser()" @ack="removeOp($event)" @refresh="run($event)" :op="toSign"
                :lapi="lapi" />
        </div>
        <main role="main" class="p-3 flex-shrink-0">
            <section class="flex">
                <div class="row w-100">
                    <div class="text-center">
                        <h2>DLUX 360 Image Gallery</h2>
                    </div>
                    <div class="col-xl-6 my-2">
                        <h3>Build</h3>
                        <div class="accordion text-start" id="360accordion">
                            <div class="accordion-item">
                                <h2 class="accordion-header">
                                    <button class="accordion-button" type="button" data-bs-toggle="collapse"
                                        data-bs-target="#postDetails" aria-expanded="true" aria-controls="postDetails">
                                        Post Details
                                    </button>
                                </h2>
                                <div id="postDetails" class="accordion-collapse collapse show">
                                    <div class="accordion-body">
                                        <form onsubmit="return false;">
                                            <div class="form-group mb-3">
                                                <label for="username">Author</label>
                                                <div class="input-group">
                                                    <span class="input-group-text bg-darkg border-secondary text-white-50">@</span>
                                                    <input type="text" class="form-control bg-darkg border-secondary text-info" readonly id="username"
                                                        v-model="account">
                                                </div>
                                            </div>
                                            <div class="form-group mb-3">
                                                <label for="title">Title</label>
                                                <input type="text" class="form-control bg-darkg border-secondary text-white" id="title"
                                                    placeholder="Enter an attention grabbing title" v-model="postTitle"
                                                    @blur="permlink()">
                                                <small id="permlinkPreview" class="form-text text-muted d-flex"><span
                                                        id="permlink" class="mr-auto">Permlink: https://dlux.io/dlux/@{{account}}/{{postPermlink}}</span>
                                                    <!-- <a href="#" class="ml-auto"> Edit Permlink</a> -->
                                                </small>
                                            </div>
                                            <div class="form-group mb-3">
                                                <label for="body">Post Body</label>
                                                <mde id="body" @data="postBody = $event"/>
                                            </div>
                                            <div class="form-group mb-3">
                                                <label for="tags">Tags</label><br>
												<tagify class="rounded bg-darkg border-secondary w-100" @data="postTags = $event" id="tags"/>
                                            </div>
                                            <ul v-if="postBens.length">
                                                <h6>Benificiaries: </h6>
                                                <li v-for="ben in postBens">@{{ben.account}}: {{formatNumber(ben.weight
                                                    / 100,
                                                    2, '.')}}% <button type="button"
                                                        @click="delBen(ben.account)">Remove</button></li>
                                            </ul>
                                            <button v-if="!isntDlux" type="button"
                                                @click="addBen('dlux-io', 1000)">Include in
                                                DLUX Ecosystem</button>
                                            <button v-for="item in isntBenned" type="button"
                                                @click="addBen(item.account, item.weight)">Include Contract {{item.contract}}</button>
                                            <div class="text-center">
                                                <button ref="publishButton" type="button" @keyUp="buildTags()"
                                                    class="btn btn-primary" data-toggle="tooltip" data-placement="top"
                                                    title="Publish Gallery to HIVE" :disable="!validPost" @click="post([['vrHash', 'QmNby3SMAAa9hBVHvdkKvvTqs7ssK4nYa2jBdZkxqmRc16']])">Publish</button>
                                            </div>
                                        </form>
                                    </div>
                                </div>
                            </div>
                            <div class="accordion-item">
                                <h2 class="accordion-header">
                                    <button class="accordion-button collapsed" type="button" data-bs-toggle="collapse"
                                        data-bs-target="#fileHosting" aria-expanded="false" aria-controls="fileHosting">
                                        360 Upload via SPK Network
                                    </button>
                                </h2>
                                <div id="fileHosting" class="accordion-collapse collapse">
                                    <div class="accordion-body">
                                        <div class="accordion" id="spkHosting">
                                            <div class="accordion-item">
                                                <h2 class="accordion-header">
                                                    <button class="accordion-button collapsed" type="button"
                                                        data-bs-toggle="collapse" data-bs-target="#newContract"
                                                        aria-expanded="false" aria-controls="newContract">
                                                        Create A File Hosting Contract
                                                    </button>
                                                </h2>
                                                <div id="newContract" class="accordion-collapse collapse">
                                                    <div class="accordion-body">
                                                            <div class="input-group">
                                                                <span
                                                                    class="input-group-text bg-darkg border-secondary text-white-50 l-radius-hotfix">@</span>
                                                                <input type="text"
                                                                    class="form-control bg-darkg border-secondary text-info"
                                                                    readonly id="username" v-model="account">
                                                            
                                                                <button type="button" class="btn btn-info"
                                                                    data-bs-toggle="collapse"
                                                                    data-bs-target="#spkwallet" aria-expanded="false"
                                                                    aria-controls="SPK Wallet"><i
                                                                        class="fa-solid fa-wallet fa-fw me-2"></i>Wallet</button>
                                                                <button type="button" v-if="saccountapi.pubKey != 'NA'"
                                                                    class="btn btn-dark ms-0 me-0 ps-0 pe-0"
                                                                    disabled></button>
                                                                <button v-if="saccountapi.pubKey != 'NA'" type="button" class="btn btn-info">
                                                                    <modal-vue type="build" token="BROCA"
                                                                        :balance="broca_calc(saccountapi.broca)"
                                                                        :account="account" @modalsign="sendIt($event)"
                                                                        :ipfsproviders="ipfsProviders">
                                                                        <span slot="trigger" class="p-2"><i
                                                                                class="fa-solid fa-file-contract fa-fw me-2"></i>New
                                                                            Contract</span>
                                                                    </modal-vue>
                                                                </button>
                                                                <button type="button"
                                                                    class="btn btn-dark ms-0 me-0 ps-0 pe-0"
                                                                    disabled></button>
                                                                <button v-if="saccountapi.pubKey == 'NA'" type="button"
                                                                    class="btn btn-info" @click="updatePubkey">
                                                                    <i class="fas fa-plus fa-fw me-2"></i>Register Account
                                                                </button>
                                                                <button v-if="saccountapi.pubKey != 'NA'" type="button"
                                                                    class="btn btn-info" @click="petitionForContract">
                                                                    <i
                                                                        class="fa-solid fa-wand-magic-sparkles fa-fw me-2"></i>{{petitionStatus}}
                                                                </button>
                                                            
                                                        </div>
                                                        <div class="collapse" id="spkwallet" aria-labelledby="spktab">
                                                            <div class="container">
                                                                <div class="mt-3">
                                                                    <div class="alert alert-danger text-start"
                                                                        role="alert">
                                                                        <h3 class="text-center"><i
                                                                                class="fa-solid fa-triangle-exclamation me-2"></i>Mirror
                                                                            Network
                                                                            Disclaimer<i
                                                                                class="fa-solid fa-triangle-exclamation ms-2"></i>
                                                                        </h3>
                                                                        <p>For testing we have a mirror network. This
                                                                            means and real
                                                                            transactions
                                                                            you make can effect your test wallet. By
                                                                            default actions
                                                                            you make on
                                                                            this page won't effect your real balances.
                                                                        </p>
                                                                        <p>Actions that don't have "Mirror Network Only"
                                                                            will not
                                                                            effect your real
                                                                            account.</p>
                                                                    </div>
                                                                    <div class="d-flex align-items-center mt-4 mb-2">
                                                                        <div class="d-flex align-items-start">
                                                                            <h1 class="m-0">SPK</h1>
                                                                        </div>
                                                                        <div class="text-center small m-0 p-2 ms-2"
                                                                            v-bind:class="{'text-success': larynxbehind < 30,
                                                                        'text-warning': larynxbehind >= 30,
                                                                        'text-danger': larynxbehind > 100}"> <span
                                                                                v-show="larynxbehind < 30">ONLINE -
                                                                            </span> <span
                                                                                v-show="larynxbehind >= 30 && larynxbehind <=100">LAGGING
                                                                                - </span> <span
                                                                                v-show="larynxbehind > 100">OFFLINE
                                                                                -
                                                                            </span> <span>{{larynxbehind}} Blocks behind
                                                                                HIVE</span>
                                                                        </div>
                                                                        <div id="userNode" class="ms-auto" if="isnode">
                                                                        </div>
                                                                    </div>
                                                                    <div
                                                                        class="border-bottom border-secondary text-start">
                                                                        <p class="lead">Decentralized and incentivized
                                                                            network
                                                                            infrastructure,
                                                                            rewarding
                                                                            providers with SPK governance and BROCA gas
                                                                            tokens.</p>
                                                                    </div>
                                                                    <!--spk token-->
                                                                    <div
                                                                        class="d-flex align-items-center border-bottom border-secondary py-5">
                                                                        <div>
                                                                            <div class="d-flex align-items-start">
                                                                                <h4 class="m-0">SPK Token</h4><small
                                                                                    v-if="lapi == 'https://spktest.dlux.io'"><span
                                                                                        class="badge ms-1 me-2 bg-warning">TEST</span></small>
                                                                            </div>
                                                                            <p class="text-white-50 m-0">The governance
                                                                                token for
                                                                                the SPK network.
                                                                            </p>
                                                                        </div>
                                                                        <div class="ms-auto text-end">
                                                                            <h5>
                                                                                {{formatNumber((saccountapi.spk)/1000,
                                                                                3, '.',
                                                                                ',')}}
                                                                                SPK
                                                                            </h5>
                                                                            <div class="btn-group" role="group"
                                                                                aria-label="SPK Actions">
                                                                                <button type="button"
                                                                                    class="btn btn-info p-0">
                                                                                    <modal-vue type="send" token="SPK"
                                                                                        :balance="saccountapi.spk"
                                                                                        :account="account"
                                                                                        @modalsign="sendIt($event)">
                                                                                        <span slot="trigger" class="p-2"
                                                                                            :test="lapi == 'https://spktest.dlux.io' ? true : false"><i
                                                                                                class="fas fa-paper-plane me-2"></i>Send</span>
                                                                                    </modal-vue>
                                                                                </button>
                                                                                <button type="button"
                                                                                    class="btn btn-dark ms-0 me-0 ps-0 pe-0"
                                                                                    disabled></button>
                                                                                <div class="btn-group" role="group"
                                                                                    v-if="me">
                                                                                    <button type="button"
                                                                                        class="btn btn-info dropdown-toggle"
                                                                                        data-bs-toggle="dropdown"
                                                                                        aria-haspopup="true"
                                                                                        aria-expanded="false"></button>
                                                                                    <ul class="dropdown-menu dropdown-menu-dark dropdown-menu-end text-white"
                                                                                        aria-labelledby="btnGroupDrop1">
                                                                                        <modal-vue type="power"
                                                                                            token="SPK" func="Power Up"
                                                                                            :balance="saccountapi.spk"
                                                                                            :account="account"
                                                                                            @modalsign="sendIt($event)">
                                                                                            <button
                                                                                                class="dropdown-item"
                                                                                                slot="trigger"
                                                                                                type="button"><i
                                                                                                    class="fas fa-angle-double-up fa-fw me-2"></i>Power
                                                                                                Up</button>
                                                                                        </modal-vue>
                                                                                        <div class="dropdown-divider">
                                                                                        </div>
                                                                                        <a class="dropdown-item"
                                                                                            href="/dex/#larynx"
                                                                                            id="buylink"><i
                                                                                                class="fas fa-coins fa-fw me-2"></i>Buy
                                                                                            / Sell</a>
                                                                                    </ul>
                                                                                </div>
                                                                            </div>
                                                                        </div>
                                                                    </div>
                                                                    <!-- SPK Power -->
                                                                    <div
                                                                        class="d-flex align-items-center border-bottom border-secondary py-5">
                                                                        <div class="text-start">
                                                                            <div class="d-flex align-items-start">
                                                                                <h4 class="m-0">SPK Power</h4><small
                                                                                    v-if="lapi == 'https://spktest.dlux.io'"><span
                                                                                        class="badge ms-1 me-2 bg-warning">TEST</span></small>
                                                                            </div>
                                                                            <p class="text-white-50">Powered SPK for
                                                                                Voting.</p>
                                                                            <p class="text-white-50">Benefits of SPK
                                                                                Power:</p>
                                                                            <ul class="text-white-50">
                                                                                <li>Enables voting</li>
                                                                                <li>Instant Power Up | 4 Week Power Down
                                                                                </li>
                                                                                <li>Grants BROCA at 1:1,000,000</li>
                                                                                <li>Your max BROCA:
                                                                                    {{formatNumber((saccountapi.spk_power
                                                                                    * 1000 ),
                                                                                    0, '', ',')}}</li>
                                                                            </ul>
                                                                            </p>
                                                                        </div>
                                                                        <div class="ms-auto text-end">
                                                                            <h5>
                                                                                {{formatNumber((saccountapi.spk_power)/1000,
                                                                                3, '.',
                                                                                ',')}}
                                                                                SPK
                                                                            </h5>
                                                                            <div class="btn-group" role="group"
                                                                                aria-label="Power Actions">
                                                                                <button
                                                                                    class="dropdown btn btn-info p-2"
                                                                                    data-bs-auto-close="outside"
                                                                                    href="#" role="button"
                                                                                    id="settingsDropdownBtn"
                                                                                    data-bs-toggle="dropdown"
                                                                                    aria-expanded="false">
                                                                                    <i
                                                                                        class="me-2 fa-solid fa-person-booth"></i>Vote</button>
                                                                                <ul class="dropdown-menu dropdown-menu-dark p-4 text-white-50 text-left bg-black dropdown-menu-end"
                                                                                    aria-labelledby="settingsDropdownBtn"
                                                                                    style="width: 300px">
                                                                                    <li>
                                                                                        <h6
                                                                                            class="dropdown-header text-center">
                                                                                            {{tokenGov.title}}
                                                                                        </h6>
                                                                                    </li>
                                                                                    <li>
                                                                                        <h4
                                                                                            class="text-center text-white-50">
                                                                                            @{{account}}</h4>
                                                                                    </li>
                                                                                    <li>
                                                                                        <form name="nodeSettings"
                                                                                            class="needs-validation"
                                                                                            novalidate>
                                                                                            <div class="row mb-3"
                                                                                                v-for="opt in tokenGov.options">
                                                                                                <label :for="opt.json"
                                                                                                    class="form-label d-flex">{{opt.title}}:
                                                                                                    {{opt.val}}
                                                                                                    {{opt.unit}}
                                                                                                    <div
                                                                                                        class="dropdown show d-flex align-items-center p-0 m-0">
                                                                                                        <a class="text-white"
                                                                                                            href="#"
                                                                                                            role="button"
                                                                                                            data-bs-toggle="dropdown"
                                                                                                            aria-haspopup="true"
                                                                                                            aria-expanded="false">
                                                                                                            <h5
                                                                                                                class="m-0">
                                                                                                                <i
                                                                                                                    class="fas fa-info-circle ms-2"></i>
                                                                                                            </h5>
                                                                                                        </a>
                                                                                                        <div
                                                                                                            class="dropdown-menu dropdown-menu-dark dropdown-menu-end p-4 text-white-50 text-left bg-black">
                                                                                                            <p>{{opt.info}}
                                                                                                            </p>
                                                                                                        </div>
                                                                                                    </div>
                                                                                                </label>
                                                                                                <div
                                                                                                    class="input-group">
                                                                                                    <input type="range"
                                                                                                        v-model="opt.val"
                                                                                                        class="slider form-control bg-darkg border-secondary text-info"
                                                                                                        :id="opt.id"
                                                                                                        :max="opt.range_high"
                                                                                                        :min="opt.range_low"
                                                                                                        :step="opt.step" />
                                                                                                    <span
                                                                                                        v-if="opt.unit"
                                                                                                        class="input-group-text bg-darkg border-secondary text-secondary">{{opt.unit}}</span>
                                                                                                </div>
                                                                                            </div>
                                                                                            <div
                                                                                                class="text-center mt-3">
                                                                                                <button
                                                                                                    id="saveSettingsBtn"
                                                                                                    type="button"
                                                                                                    class="btn btn-primary mb-2"
                                                                                                    @click="saveNodeSettings()">
                                                                                                    Vote<i
                                                                                                        class="ms-2 fa-solid fa-check-to-slot"></i>
                                                                                                </button>
                                                                                                <p class="small">Your
                                                                                                    vote cannot be
                                                                                                    changed or
                                                                                                    cancelled once
                                                                                                    submitted.</p>
                                                                                            </div>
                                                                                            <div class="text-start">
                                                                                                <p
                                                                                                    class="lead mb-1 text-center">
                                                                                                    VOTE POWER (VP)</p>
                                                                                                <div class="progress mb-2"
                                                                                                    role="progressbar"
                                                                                                    aria-label="Vote Power"
                                                                                                    aria-valuenow="75"
                                                                                                    aria-valuemin="0"
                                                                                                    aria-valuemax="100">
                                                                                                    <div class="progress-bar"
                                                                                                        style="width: 75%">
                                                                                                        75%
                                                                                                    </div>
                                                                                                </div>
                                                                                                <ul class="small">
                                                                                                    <li>Recharge rate:
                                                                                                        14 days</li>
                                                                                                    <li>Voting will
                                                                                                        drain VP to 0%
                                                                                                    </li>
                                                                                                    <li>Full Recharge:
                                                                                                        {{formatNumber((spkStats.spk_cycle_length
                                                                                                        *
                                                                                                        4)/28800, '.',
                                                                                                        ',', 2)}}
                                                                                                        days</li>
                                                                                                </ul>
                                                                                            </div>
                                                                                        </form>
                                                                                    </li>
                                                                                </ul>
                                                                                <button type="button"
                                                                                    class="btn btn-dark ms-0 me-0 ps-0 pe-0"
                                                                                    disabled></button>
                                                                                <div class="btn-group" role="group"
                                                                                    v-if="me">
                                                                                    <button type="button"
                                                                                        class="btn btn-info dropdown-toggle"
                                                                                        data-bs-toggle="dropdown"
                                                                                        aria-haspopup="true"
                                                                                        aria-expanded="false"></button>
                                                                                    <ul class="dropdown-menu dropdown-menu-dark dropdown-menu-end text-white"
                                                                                        aria-labelledby="btnGroupDrop1">
                                                                                        <modal-vue type="power"
                                                                                            token="SPK"
                                                                                            func="Power Down"
                                                                                            :balance="saccountapi.spk_power"
                                                                                            :account="account"
                                                                                            @modalsign="sendIt($event)">
                                                                                            <button
                                                                                                class="dropdown-item"
                                                                                                slot="trigger"
                                                                                                type="button"><i
                                                                                                    class="fas fa-angle-double-down fa-fw me-2"></i>Power
                                                                                                Down</button>
                                                                                        </modal-vue>
                                                                                        <modal-vue type="power"
                                                                                            token="SPK" func="Election"
                                                                                            :balance="saccountapi.spk_power"
                                                                                            :account="account"
                                                                                            :smarkets="smarkets.node"
                                                                                            :current="saccountapi.spk_vote"
                                                                                            @modalsign="sendIt($event)">
                                                                                            <button
                                                                                                class="dropdown-item"
                                                                                                slot="trigger"
                                                                                                type="button"><i
                                                                                                    class="fa-solid fa-plug fa-fw me-2"></i>Elect
                                                                                                Validators</button>
                                                                                        </modal-vue>
                                                                                    </ul>
                                                                                </div>
                                                                            </div>
                                                                        </div>
                                                                    </div>
                                                                    <!-- Broca -->
                                                                    <div v-if="saccountapi.spk_power"
                                                                        class="d-flex align-items-center border-bottom border-secondary py-5">
                                                                        <div class="text-start">
                                                                            <div class="d-flex align-items-start">
                                                                                <h4 class="m-0">BROCA</h4><small
                                                                                    v-if="lapi == 'https://spktest.dlux.io'"><span
                                                                                        class="badge ms-1 me-2 bg-warning">TEST</span></small>
                                                                            </div>
                                                                            <p class="text-white-50">Resource Credits
                                                                                for the SPK
                                                                                network.</p>
                                                                            <p class="text-white-50">BROCA stats:</p>
                                                                            <ul class="text-white-50">
                                                                                <li>Current cost to store: 1 BROCA per
                                                                                    {{sstats.channel_bytes}}
                                                                                    Bytes
                                                                                    for 30 days.</li>
                                                                                <li>Recharge Rate:
                                                                                    {{formatNumber((sstats.broca_refill
                                                                                    / 28800), 2,
                                                                                    '.',
                                                                                    ',')}} Days to Recharge.</li>
                                                                                <li>Time Until Full: {{formatNumber((1 -
                                                                                    (broca_calc(saccountapi.broca))/(saccountapi.spk_power
                                                                                    * 1000))
                                                                                    *
                                                                                    (sstats.broca_refill / 28800), 2,
                                                                                    '.', ',')}}
                                                                                    Days until full.
                                                                                </li>
                                                                            </ul>
                                                                        </div>
                                                                        <div class="ms-auto text-end">
                                                                            <h5>
                                                                                {{formatNumber(broca_calc(saccountapi.broca),
                                                                                0, '',
                                                                                ',')}} BROCA
                                                                            </h5>

                                                                            <div class="btn-group" role="group"
                                                                                aria-label="Power Actions">
                                                                                <button type="button"
                                                                                    class="btn btn-info p-0">
                                                                                    <modal-vue type="build"
                                                                                        token="BROCA"
                                                                                        :balance="broca_calc(saccountapi.broca)"
                                                                                        :account="account"
                                                                                        @modalsign="sendIt($event)"
                                                                                        :ipfsproviders="ipfsProviders">
                                                                                        <span slot="trigger"
                                                                                            class="p-2"><i
                                                                                                class="fa-solid fa-file-contract fa-fw me-2"></i>Create
                                                                                            A
                                                                                            Contract</span>
                                                                                    </modal-vue>
                                                                                </button>
                                                                                <button type="button"
                                                                                    class="btn btn-dark ms-0 me-0 ps-0 pe-0"
                                                                                    disabled></button>
                                                                                <div class="btn-group" role="group"
                                                                                    v-if="me">
                                                                                    <button type="button"
                                                                                        class="btn btn-info dropdown-toggle"
                                                                                        data-bs-toggle="dropdown"
                                                                                        aria-haspopup="true"
                                                                                        aria-expanded="false"></button>
                                                                                    <ul class="dropdown-menu dropdown-menu-dark dropdown-menu-end text-white"
                                                                                        aria-labelledby="btnGroupDrop1">
                                                                                        <modal-vue type="power"
                                                                                            token="SPK"
                                                                                            func="Power Down"
                                                                                            :balance="saccountapi.spk_power"
                                                                                            :account="account"
                                                                                            @modalsign="sendIt($event)">
                                                                                            <button
                                                                                                class="dropdown-item"
                                                                                                slot="trigger"
                                                                                                type="button"><i
                                                                                                    class="fas fa-coins fa-fw me-2"></i>Buy
                                                                                                /
                                                                                                Sell</a></button>
                                                                                        </modal-vue>
                                                                                    </ul>
                                                                                </div>
                                                                            </div>
                                                                        </div>
                                                                    </div>
                                                                    <!--claim larynx airdrop-->
                                                                    <div id="larynxclaimdiv"
                                                                        class="d-flex align-items-center border-bottom border-secondary py-5"
                                                                        v-if="parseInt(saccountapi.drop.last_claim, 16) != frmDate() && saccountapi.drop.availible.amount > 0 && me">
                                                                        <div>
                                                                            <div class="d-flex align-items-start">
                                                                                <h4 class="m-0">LARYNX Airdrop Claim
                                                                                </h4>
                                                                            </div>
                                                                            <p class="text-white-50">This months
                                                                                claimable tokens
                                                                                based on a January
                                                                                6th HIVE blockchain snapshot.</p>
                                                                            <p>Tokens not claimed do not roll over to
                                                                                next month.
                                                                            </p>
                                                                            <input type="text" name="frmDateReg"
                                                                                required id="frmDate" value=""
                                                                                class="d-none">
                                                                        </div>
                                                                        <div id="claimlarynxbtn"
                                                                            class="ms-auto text-end">
                                                                            <h5>{{formatNumber((saccountapi.drop.availible.amount)/1000,
                                                                                3, '.',
                                                                                ',')}}
                                                                                LARYNX</h5>
                                                                            <div class="btn-group" role="group"
                                                                                aria-label="LARYNX Claim">
                                                                                <button type="submit"
                                                                                    class="btn btn-info "
                                                                                    @click="dropClaim('spkcc', 'claim')"><i
                                                                                        class="fas fa-coin"></i><i
                                                                                        class="fas fa-money-bill-wave-alt me-2"></i>Claim</button>
                                                                            </div>
                                                                        </div>
                                                                    </div>
                                                                    <!--claim larynx rewards-->
                                                                    <div class="d-flex align-items-center border-bottom border-secondary py-5"
                                                                        id="larynxclaimrewards"
                                                                        v-if="saccountapi.claim > 0 && me">
                                                                        <div>
                                                                            <div class="d-flex align-items-start">
                                                                                <h4 class="m-0">LARYNX Rewards Claim
                                                                                </h4>
                                                                            </div>
                                                                            <p class="text-white-50">Claimable rewards
                                                                                for running a
                                                                                SPK service
                                                                                node.</p>
                                                                        </div>
                                                                        <div id="claimlarynxrewardbtn"
                                                                            class="ms-auto text-end">
                                                                            <h5>{{formatNumber((saccountapi.claim)/1000,
                                                                                3, '.',
                                                                                ',')}} LARYNX
                                                                            </h5>
                                                                            <div class="mb-2"> <span class="small"
                                                                                    v-show="!spk2gov">50% Liquid |
                                                                                    50%
                                                                                    Power</span> <span class="small"
                                                                                    v-show="spk2gov">50%
                                                                                    Liquid | 50% Gov</span></div>
                                                                            <div v-show="accountapi.gov > 0"
                                                                                class="bg-dark text-white">
                                                                                <div class="input-group my-3">
                                                                                    <span
                                                                                        class="input-group-text bg-darkg border-info text-info">
                                                                                        <div
                                                                                            class="form-check form-switch ">
                                                                                            <input
                                                                                                class="form-check-input"
                                                                                                type="checkbox"
                                                                                                role="switch"
                                                                                                id="flexSwitchCheckDefault"
                                                                                                v-model="spk2gov">
                                                                                            <label
                                                                                                class="form-check-label"
                                                                                                for="flexSwitchCheckDefault">Claim
                                                                                                GOV not
                                                                                                PWR</label>
                                                                                        </div>
                                                                                    </span>
                                                                                </div>
                                                                            </div>
                                                                            <div class="btn-group" role="group"
                                                                                aria-label="LARYNX Claim">
                                                                                <button type="submit"
                                                                                    class="btn btn-info "
                                                                                    @click="rewardClaim('spkcc', 'shares_claim', spk2gov)"><i
                                                                                        class="fas fa-coin"></i><i
                                                                                        class="fas fa-money-bill-wave-alt me-2"></i>Claim</button>
                                                                            </div>
                                                                        </div>
                                                                    </div>
                                                                    <!--larynx token-->
                                                                    <div
                                                                        class="d-flex align-items-center border-bottom border-secondary py-5">
                                                                        <div>
                                                                            <div class="d-flex align-items-start">
                                                                                <h4 class="m-0">LARYNX Token</h4><small
                                                                                    v-if="lapi == 'https://spktest.dlux.io'"><span
                                                                                        class="badge ms-1 me-2 bg-warning">TEST</span></small>
                                                                            </div>
                                                                            <p class="text-white-50">The mining token
                                                                                for the SPK
                                                                                network.</p>
                                                                        </div>
                                                                        <div class="ms-auto text-end">
                                                                            <h5>
                                                                                {{formatNumber((saccountapi.balance)/1000,
                                                                                3, '.',
                                                                                ',')}} LARYNX
                                                                            </h5>
                                                                            <div class="btn-group" role="group"
                                                                                aria-label="LARYNX Actions">
                                                                                <button type="button"
                                                                                    class="btn btn-info p-0">
                                                                                    <modal-vue type="send"
                                                                                        token="LARYNX"
                                                                                        :balance="saccountapi.balance"
                                                                                        :account="account"
                                                                                        @modalsign="sendIt($event)"
                                                                                        :test="lapi == 'https://spktest.dlux.io' ? true : false">
                                                                                        <span slot="trigger"
                                                                                            class="p-2"><i
                                                                                                class="fas fa-paper-plane me-2"></i>Send</span>
                                                                                    </modal-vue>
                                                                                </button>
                                                                                <button type="button"
                                                                                    class="btn btn-dark ms-0 me-0 ps-0 pe-0"
                                                                                    disabled></button>
                                                                                <div class="btn-group" role="group"
                                                                                    v-if="me">
                                                                                    <button type="button"
                                                                                        class="btn btn-info dropdown-toggle"
                                                                                        data-bs-toggle="dropdown"
                                                                                        aria-haspopup="true"
                                                                                        aria-expanded="false"></button>
                                                                                    <ul class="dropdown-menu dropdown-menu-dark dropdown-menu-end text-white"
                                                                                        aria-labelledby="btnGroupDrop1">
                                                                                        <modal-vue type="power"
                                                                                            token="LARYNX"
                                                                                            func="Power Up"
                                                                                            :balance="saccountapi.balance"
                                                                                            :account="account"
                                                                                            @modalsign="sendIt($event)"
                                                                                            :test="lapi == 'https://spktest.dlux.io' ? true : false">
                                                                                            <button
                                                                                                class="dropdown-item"
                                                                                                slot="trigger"
                                                                                                type="button"><i
                                                                                                    class="fas fa-angle-double-up fa-fw me-2"></i>Power
                                                                                                Up</button>
                                                                                        </modal-vue>
                                                                                        <modal-vue type="power"
                                                                                            :dis="!isNode"
                                                                                            token="LARYNX"
                                                                                            func="Lock Liquidity"
                                                                                            :balance="saccountapi.balance"
                                                                                            :account="account"
                                                                                            @modalsign="sendIt($event)"
                                                                                            :test="lapi == 'https://spktest.dlux.io' ? true : false">
                                                                                            <button
                                                                                                class="dropdown-item"
                                                                                                :disabled="!isNode"
                                                                                                slot="trigger"
                                                                                                type="button"><i
                                                                                                    class="fas fa-lock fa-fw me-2"></i>Lock
                                                                                                Liquidity</button>
                                                                                        </modal-vue>
                                                                                        <modal-vue type="power"
                                                                                            token="LARYNX"
                                                                                            func="Register a Service"
                                                                                            :balance="saccountapi.balance"
                                                                                            :min="sstats.IPFSRate/1000"
                                                                                            :account="account"
                                                                                            @modalsign="sendIt($event)">
                                                                                            <button
                                                                                                class="dropdown-item"
                                                                                                slot="trigger"
                                                                                                type="button"><i
                                                                                                    class="fa fa-network-wired fa-fw me-2"></i>Register
                                                                                                A Service
                                                                                            </button>
                                                                                        </modal-vue>
                                                                                        <modal-vue type="power"
                                                                                            token="LARYNX"
                                                                                            func="Register a Service Type"
                                                                                            :balance="saccountapi.balance"
                                                                                            :min="sstats.IPFSRate/1000"
                                                                                            :account="account"
                                                                                            @modalsign="sendIt($event)">
                                                                                            <button
                                                                                                class="dropdown-item"
                                                                                                slot="trigger"
                                                                                                type="button"><i
                                                                                                    class="fa fa-network-wired fa-fw me-2"></i>Register
                                                                                                A Service Type
                                                                                            </button>
                                                                                        </modal-vue>
                                                                                        <modal-vue v-if="isNode"
                                                                                            type="power" token="LARYNX"
                                                                                            func="Register a Validator"
                                                                                            :balance="saccountapi.balance"
                                                                                            :min="isValidator ? '0.001' :sstats.IPFSRate/1000"
                                                                                            :account="account"
                                                                                            @modalsign="sendIt($event)">
                                                                                            <button
                                                                                                class="dropdown-item"
                                                                                                slot="trigger"
                                                                                                type="button"><i
                                                                                                    class="fa fa-network-wired fa-fw me-2"></i>
                                                                                                {{isValidator ? 'Burn LARYNX to your Validator' : 'Register a Validator'}}
                                                                                            </button>
                                                                                        </modal-vue>
                                                                                        <div class="dropdown-divider">
                                                                                        </div>
                                                                                        <a class="dropdown-item"
                                                                                            href="/dex/larynx"
                                                                                            id="buylink"><i
                                                                                                class="fas fa-coins fa-fw me-2"></i>Buy
                                                                                            / Sell</a>
                                                                                    </ul>
                                                                                </div>
                                                                            </div>
                                                                        </div>
                                                                    </div>
                                                                    <!--locked larynx-->
                                                                    <div class="d-flex text-start align-items-center border-bottom border-secondary py-5"
                                                                        v-if="saccountapi.gov">
                                                                        <div>
                                                                            <div class="d-flex align-items-start">
                                                                                <h4 class="m-0">LARYNX Locked</h4>
                                                                            </div>
                                                                            <p class="text-white-50">Locked tokens
                                                                                provide liquidity
                                                                                to the
                                                                                network, aid in determining consensus,
                                                                                and earn rewards for node runners</p>
                                                                            <p class="text-white-50">Benefits of LARYNX
                                                                                Locked:</p>
                                                                            <ul class="text-white-50">
                                                                                <li>Provides collateral for DEX
                                                                                    transactions and
                                                                                    proof-of-stake
                                                                                    consensus</li>
                                                                                <li>Instant Lock | 4 Week Unlock</li>
                                                                                <li>Requires an operating LARYNX node
                                                                                </li>
                                                                                <li>LARYNX LOCKED (LL) earns SPK tokens
                                                                                    at
                                                                                    {{toFixed(parseFloat(spkStats.spk_rate_lgov)
                                                                                    *
                                                                                    100,3)}}%</li>
                                                                            </ul>
                                                                        </div>
                                                                        <div id="larynxgactions"
                                                                            class="ms-auto text-end" v-show="me">
                                                                            <div class="d-flex align-items-center mb-2">
                                                                                <small class="ms-auto"><span
                                                                                        class="badge me-2 bg-success">{{toFixed(parseFloat(spkStats.spk_rate_lgov)
                                                                                        *
                                                                                        100,3)}}%</span></small>
                                                                                <h5 id="govbalance" class="m-0">
                                                                                    {{formatNumber((saccountapi.gov)/1000,
                                                                                    3, '.',
                                                                                    ',')}} LL
                                                                                </h5>
                                                                            </div>
                                                                            <div class="btn-group" role="group"
                                                                                aria-label="LARYNX Actions">
                                                                                <button
                                                                                    onclick="location.href='/dex/#larynx'"
                                                                                    type="button"
                                                                                    class="btn btn-info p-0">
                                                                                    <span class="p-2"><i
                                                                                            class="fa-solid fa-gear fa-fw me-2"></i>Options</span>
                                                                                </button>
                                                                                <button type="button"
                                                                                    class="btn btn-dark ms-0 me-0 ps-0 pe-0"
                                                                                    disabled></button>
                                                                                <div class="btn-group" role="group"
                                                                                    v-if="me">
                                                                                    <button id="btnGroupDrop1"
                                                                                        type="button"
                                                                                        class="btn btn-info dropdown-toggle"
                                                                                        data-bs-toggle="dropdown"
                                                                                        aria-haspopup="true"
                                                                                        aria-expanded="false"></button>

                                                                                    <ul class="dropdown-menu dropdown-menu-dark dropdown-menu-end text-white"
                                                                                        aria-labelledby="btnGroupDrop1">
                                                                                        <modal-vue type="power"
                                                                                            token="LARYNX"
                                                                                            func="Unlock Liquidity"
                                                                                            :balance="saccountapi.gov"
                                                                                            :test="lapi == 'https://spktest.dlux.io' ? true : false"
                                                                                            :account="account"
                                                                                            @modalsign="sendIt($event)">
                                                                                            <button
                                                                                                class="dropdown-item"
                                                                                                slot="trigger"
                                                                                                type="button"><i
                                                                                                    class="fas fa-lock-open fa-fw me-2"></i>Unlock
                                                                                                Liquidity</button>
                                                                                        </modal-vue>
                                                                                    </ul>
                                                                                </div>
                                                                            </div>
                                                                        </div>
                                                                    </div>
                                                                    <!--larynx power-->
                                                                    <div class="border-bottom border-secondary py-5">
                                                                        <div
                                                                            class="d-flex text-start align-items-center">
                                                                            <div>
                                                                                <div class="d-flex align-items-start">
                                                                                    <h4 class="m-0">LARYNX Power</h4>
                                                                                    <small
                                                                                        v-if="lapi == 'https://spktest.dlux.io'"><span
                                                                                            class="badge ms-1 me-2 bg-warning">TEST</span></small>
                                                                                </div>
                                                                                <p class="text-white-50">Powered tokens
                                                                                    used to mine
                                                                                    SPK</p>
                                                                                <p class="text-white-50">Benefits of
                                                                                    LARYNX Power:
                                                                                </p>
                                                                                <ul class="text-white-50">
                                                                                    <li>Delegate to node service
                                                                                        accounts to build
                                                                                        consensus (DPoS)
                                                                                    </li>
                                                                                    <li>Instant Power Up | 4 Week Power
                                                                                        Down</li>
                                                                                    <li>LARYNX POWER (LP) earns SPK
                                                                                        tokens at
                                                                                        {{toFixed(parseFloat(spkStats.spk_rate_lpow)
                                                                                        * 100,3)}}%
                                                                                    </li>
                                                                                    <li>Delegated LP (DLP) earns SPK
                                                                                        tokens for both
                                                                                        delegator and
                                                                                        delegatee at
                                                                                        {{toFixed(parseFloat(spkStats.spk_rate_ldel)
                                                                                        * 100,3)}}%
                                                                                    </li>
                                                                                </ul>
                                                                            </div>
                                                                            <div id="larynxgactions"
                                                                                class="ms-auto text-end">
                                                                                <div
                                                                                    class="d-flex align-items-center mb-2">
                                                                                    <small class="ms-auto"><span
                                                                                            class="badge me-2 bg-success">{{toFixed(parseFloat(spkStats.spk_rate_lpow)
                                                                                            * 100,3)}}%</span></small>
                                                                                    <h5 class="m-0">
                                                                                        {{formatNumber((saccountapi.poweredUp)/1000,
                                                                                        3, '.', ',')}}
                                                                                        LP
                                                                                    </h5>
                                                                                </div>
                                                                                <div class="mb-2">
                                                                                    <a v-if="saccountapi.granting.t || saccountapi.granted.t"
                                                                                        data-bs-toggle="collapse"
                                                                                        id="delegationsbtn"
                                                                                        href="#delegationsspk"
                                                                                        role="button"
                                                                                        aria-expanded="false"
                                                                                        aria-controls="Show delegations"
                                                                                        class="text-white d-flex align-items-center "
                                                                                        style="text-decoration: none">
                                                                                        <small class="ms-auto"><span
                                                                                                class="badge me-2 bg-success">{{toFixed(parseFloat(spkStats.spk_rate_ldel)
                                                                                                *
                                                                                                100,3)}}%</span></small>
                                                                                        <h5 class="m-0">
                                                                                            {{formatNumber((saccountapi.granting.t+saccountapi.granted.t)/1000,
                                                                                            3, '.', ',')}}
                                                                                            DLP<i
                                                                                                class="fas fa-search ms-2"></i>
                                                                                        </h5>
                                                                                    </a>
                                                                                </div>
                                                                                <a v-if="saccountapi.granting.t || saccountapi.granted.t"
                                                                                    data-bs-toggle="collapse"
                                                                                    id="delegationsbtn"
                                                                                    href="#delegationsspk" role="button"
                                                                                    aria-expanded="false"
                                                                                    aria-controls="Show delegations"
                                                                                    class="text-white d-none"
                                                                                    style="text-decoration: none">
                                                                                    <h6 id="delegatebal">
                                                                                        <span
                                                                                            v-if="saccountapi.granting.t">(-{{formatNumber((saccountapi.granting.t)/1000,
                                                                                            3,
                                                                                            '.', ',')}} LP)</span>
                                                                                        <span
                                                                                            v-if="saccountapi.granted.t">(+{{formatNumber((saccountapi.granted.t)/1000,
                                                                                            3,'.', ',')}} LP)</span>
                                                                                        <i
                                                                                            class="fas fa-search ms-2"></i>
                                                                                    </h6>

                                                                                </a>

                                                                                <div class="btn-group" role="group"
                                                                                    aria-label="LARYNX Actions">
                                                                                    <button class="btn btn-info p-0"
                                                                                        type="button">
                                                                                        <modal-vue type="delegate"
                                                                                            :smarkets="smarkets.node"
                                                                                            token="LARYNX"
                                                                                            func="Lock Liquidity"
                                                                                            :stats="sstats"
                                                                                            :balance="saccountapi.poweredUp"
                                                                                            :account="account"
                                                                                            @modalsign="sendIt($event)"
                                                                                            :test="lapi == 'https://spktest.dlux.io' ? true : false"><span
                                                                                                slot="trigger"
                                                                                                class="p-2">
                                                                                                <i
                                                                                                    class="fas fa-user-friends fa-fw me-2"></i>Delegate</span>
                                                                                        </modal-vue>
                                                                                    </button>
                                                                                    <button type="button"
                                                                                        class="btn btn-dark ms-0 me-0 ps-0 pe-0"
                                                                                        disabled></button>
                                                                                    <div class="btn-group" role="group"
                                                                                        v-if="me">
                                                                                        <button id="btnGroupDrop1"
                                                                                            type="button"
                                                                                            class="btn btn-info dropdown-toggle"
                                                                                            data-bs-toggle="dropdown"
                                                                                            aria-haspopup="true"
                                                                                            aria-expanded="false"></button>

                                                                                        <ul class="dropdown-menu dropdown-menu-dark dropdown-menu-end text-white"
                                                                                            aria-labelledby="btnGroupDrop1">
                                                                                            <modal-vue type="power"
                                                                                                token="LARYNX"
                                                                                                func="Power Down"
                                                                                                :balance="saccountapi.poweredUp"
                                                                                                :account="account"
                                                                                                @modalsign="sendIt($event)"
                                                                                                :test="lapi == 'https://spktest.dlux.io' ? true : false">
                                                                                                <button
                                                                                                    :disabled="!saccountapi.poweredUp"
                                                                                                    class="dropdown-item"
                                                                                                    slot="trigger"
                                                                                                    type="button"><i
                                                                                                        class="fas fa-angle-double-down fa-fw me-2"></i>Power
                                                                                                    Down</button>
                                                                                            </modal-vue>
                                                                                            <modal-vue
                                                                                                v-show="when(saccountapi.powerDowns)"
                                                                                                type="confirm"
                                                                                                token="LARYNX"
                                                                                                func="powercancel"
                                                                                                :account="account"
                                                                                                @modalsign="sendIt($event)"
                                                                                                :test="lapi == 'https://spktest.dlux.io' ? true : false">
                                                                                                <button
                                                                                                    class="dropdown-item"
                                                                                                    slot="trigger"
                                                                                                    type="button">
                                                                                                    <i
                                                                                                        class="fa-solid fa-xmark fa-fw me-2"></i>Cancel
                                                                                                    Power Down</button>
                                                                                            </modal-vue>

                                                                                        </ul>
                                                                                    </div>
                                                                                </div>
                                                                            </div>
                                                                        </div>
                                                                        <div
                                                                            :class="{'d-none': !when(saccountapi.powerDowns), 'd-flex': true, 'align-items-center': true}">
                                                                            <b>A power down is scheduled
                                                                                to happen in
                                                                                {{when(saccountapi.powerDowns)}}
                                                                                ({{saccountapi.powerDowns.length}}
                                                                                installments
                                                                                remaining)</b><small class="ms-2">
                                                                                <modal-vue type="confirm" token="LARYNX"
                                                                                    func="powercancel"
                                                                                    :account="account"
                                                                                    @modalsign="sendIt($event)"
                                                                                    :test="lapi == 'https://spktest.dlux.io' ? true : false">
                                                                                    <button
                                                                                        class="btn btn-sm btn-outline-danger"
                                                                                        slot="trigger" type="button">
                                                                                        STOP</button>
                                                                                </modal-vue>
                                                                            </small>
                                                                        </div>
                                                                        <div class="collapse" id="delegationsspk">
                                                                            <div
                                                                                class="d-flex flex-column text-start border border-secondary rounded p-4 my-4">
                                                                                <h4
                                                                                    class="border-bottom border-secondary py-2">
                                                                                    Delegated:
                                                                                    {{formatNumber((saccountapi.granting.t)/1000,
                                                                                    3,
                                                                                    '.', ',')}} LP</h4>
                                                                                <div
                                                                                    v-for="(a,b,c) in saccountapi.granting">
                                                                                    <div class="d-flex align-items-center border-bottom border-secondary pb-2 my-1"
                                                                                        v-if="b != 't'">
                                                                                        <p class="my-0">@{{b}}:
                                                                                            {{formatNumber((a)/1000, 3,
                                                                                            '.', ',')}}
                                                                                            LP
                                                                                        </p>
                                                                                        <div class="d-flex ms-auto ">
                                                                                            <modal-vue type="delegate"
                                                                                                :smarkets="smarkets.node"
                                                                                                token="LARYNX" :to="b"
                                                                                                :amount="a"
                                                                                                :stats="sstats"
                                                                                                :balance="saccountapi.poweredUp"
                                                                                                :account="account"
                                                                                                @modalsign="sendIt($event)"
                                                                                                :test="lapi == 'https://spktest.dlux.io' ? true : false">
                                                                                                <button slot="trigger"
                                                                                                    type="button"
                                                                                                    class="ms-1 btn btn-secondary"><i
                                                                                                        class="fas fa-fw fa-user-edit"></i></button>
                                                                                            </modal-vue>
                                                                                            <modal-vue type="delegate"
                                                                                                :smarkets="smarkets.node"
                                                                                                token="LARYNX" :to="b"
                                                                                                amount="0"
                                                                                                :stats="sstats"
                                                                                                :balance="saccountapi.poweredUp"
                                                                                                :account="account"
                                                                                                :test="lapi == 'https://spktest.dlux.io' ? true : false"
                                                                                                @modalsign="sendIt($event)">
                                                                                                <button
                                                                                                    class="ms-1 btn btn-danger ms-1"
                                                                                                    slot="trigger"
                                                                                                    type="button"><i
                                                                                                        class="fas fa-fw fa-trash-alt"></i></button>
                                                                                            </modal-vue>
                                                                                        </div>
                                                                                    </div>
                                                                                </div>
                                                                                <h4
                                                                                    class="border-bottom border-secondary py-2 mt-5">
                                                                                    Received:
                                                                                    {{formatNumber((saccountapi.granted.t)/1000,
                                                                                    3,'.', ',')}} LP</h4>
                                                                                <div
                                                                                    v-for="(a,b,c) in saccountapi.granted">
                                                                                    <div class="d-flex align-items-center border-bottom border-secondary pb-2 my-1"
                                                                                        v-if="b != 't'">
                                                                                        <p class="my-0">@{{b}}:
                                                                                            {{formatNumber((a)/1000, 3,
                                                                                            '.', ',')}}
                                                                                            LP
                                                                                        </p>

                                                                                    </div>
                                                                                </div>
                                                                            </div>
                                                                        </div>
                                                                    </div>
                                                                    <!--account value-->
                                                                    <div
                                                                        class="d-flex text-start align-items-center border-bottom border-secondary py-5">
                                                                        <div class="">
                                                                            <h4>Estimated Account Value</h4>
                                                                            <p class="text-white-50">The approximate US
                                                                                Dollar value
                                                                                for all SPK
                                                                                assets
                                                                                in your account</p>
                                                                        </div>
                                                                        <div class="ms-auto text-end">
                                                                            <h5 id="totallarynx">
                                                                                ${{toFixed(spkval * saccountapi.tick *
                                                                                hiveprice.hive.usd,2)}}
                                                                            </h5>
                                                                        </div>
                                                                    </div>
                                                                </div>
                                                            </div>
                                                            <div class="text-center">
                                                                <button class="btn btn-info my-2" type="button"
                                                                    data-bs-toggle="collapse"
                                                                    data-bs-target="#spkwallet"><i
                                                                        class="fa-solid fa-angles-up fa-fw me-2"></i>Hide
                                                                    Wallet</button>
                                                            </div>
                                                        </div>
                                                    </div>
                                                </div>
                                            </div>
                                            <div class="accordion-item">
                                                <h2 class="accordion-header">
                                                    <button class="accordion-button collapsed" type="button"
                                                        data-bs-toggle="collapse" data-bs-target="#availableContracts"
                                                        aria-expanded="false" aria-controls="availableContracts">
                                                        Upload Your Files ({{numChannels}})
                                                    </button>
                                                </h2>
                                                <div id="availableContracts" class="accordion-collapse collapse">
                                                    <div class="accordion-body">
                                                        <div v-if="!numChannels">
                                                            <p class="m-0">You have no available SPK Network contracts for file hosting. Create a hosting contract to upload files.</p>
                                                        </div>
                                                        <div v-if="numChannels" class="rounded py-2 px-3 bg-darkg border border-secondary">
                                                            <div>
                                                                <div v-for="sponsor in saccountapi.channels">
                                                                    <div v-for="(channel, index) in sponsor"
                                                                        v-if="channel.c == 1">
<<<<<<< HEAD
                                                                        <div class="d-flex flex-wrap border-secondary my-2 p-3"
                                                                         v-bind:class="{'border-bottom': index < sponsor.length - 1}"
=======
                                                                        <div class="d-flex flex-wrap justify-content-between border-secondary my-2 p-3"
                                                                         v-bind:class="{'border-bottom': numChannels > 1}"
>>>>>>> 14c5e348
                                                                            v-if="!contract.id || contract.id == channel.i">
                                                                            <div class="d-flex">
                                                                            <div class="rounded bg-primary px-2 py-1 m-2 text-white"
                                                                                title="Allowed Storage"><i
                                                                                    class="fa-solid fa-database fa-fw me-2"></i>{{channel.a/1000000}}
                                                                                MB
                                                                            </div>
                                                                            <!--<div class="rounded bg-primary px-2 py-1 m-2 text-white"
                                                                                title="Service Provider"><i
                                                                                    class="fa-solid fa-network-wired fa-fw me-2"></i>@{{channel.b}}
                                                                            </div>
                                                                            <div class="rounded bg-primary px-2 py-1 m-2 text-white"
                                                                                title="Sponsor"><i
                                                                                    class="fa-solid fa-circle-dollar-to-slot fa-fw me-2"></i>@{{channel.f}}
                                                                            </div>
                                                                            <div class="rounded bg-primary px-2 py-1 m-2 text-white"
                                                                                title="Beneficiary" v-if="channel.s"><i
                                                                                    class="fa-solid fa-hand-holding-dollar fa-fw me-2"></i>@{{slotDecode(channel.s,
                                                                                0)}} ({{slotDecode(channel.s, 1)}}%)
                                                                            </div>-->
                                                                            <div class="rounded bg-primary px-2 py-1 m-2 text-white"
                                                                                title="Expiration"><i
                                                                                    class="fa-solid fa-clock fa-fw me-2"></i>{{exp_to_time(channel.e)}}
                                                                            
                                                                            </div>
                                                                        </div>
                                                                            <div class="btn-group" role="group"
                                                                                aria-label="Contract Actions">
                                                                                <button type="button"
                                                                                    class="btn btn-secondary"
                                                                                    @click="selectContract(channel.i, channel.b)"><i
                                                                                        class="fa-solid fa-file-import fa-fw me-2"></i>Select</button>
                                                                                <button type="button"
                                                                                    class="btn btn-dark ms-0 me-0 ps-0 pe-0"
                                                                                    disabled></button>
                                                                                <button type="button"
                                                                                    class="btn btn-secondary"
                                                                                    data-bs-toggle="collapse"
                                                                                    :data-bs-target="'#' + replace(channel.i)"><i
                                                                                        class="fa-solid fa-magnifying-glass fa-fw me-2"></i>Details</button>
                                                                            </div>
                                                                        </div>
                                                                        <div class="collapse" :id="replace(channel.i)">
                                                                            <ul class="text-start">
                                                                                <li>Contract ID: {{channel.i}}</li>
                                                                                <li v-if="channel.c == 1">Size Allowed:
                                                                                    {{channel.a}} bytes</li>
                                                                                <li v-if="channel.c == 2">Size:
                                                                                    {{channel.u}} bytes
                                                                                </li>
                                                                                <li>File Owner: @{{channel.t}}</li>
                                                                                <li>Service Provider: @{{channel.b}}
                                                                                </li>
                                                                                <li>Sponsor: @{{channel.f}}</li>
                                                                                <li>Expiration:
                                                                                    {{exp_to_time(channel.e)}}</li>
                                                                                <li>Price: {{channel.r}} Broca</li>
                                                                                <li>Redundancy: {{channel.p}}</li>
                                                                                <li v-if="channel.s">Terms:
                                                                                    {{slotDecode(channel.s,
                                                                                    1)}}%
                                                                                    Bennificiary to
                                                                                    @{{slotDecode(channel.s, 0)}}</li>
                                                                                <li>Status: {{channel.c == 1 ? 'Waiting For Upload' : 'Uploaded'}}
                                                                                </li>
                                                                                <li v-if="channel.df">Files:<p
                                                                                        v-for="file in channel.df">
                                                                                        {{file}}
                                                                                    </p>
                                                                                </li>
                                                                                <li v-if="channel.n">Stored by:<p
                                                                                        v-for="acc in channel.n">
                                                                                        @{{acc}}
                                                                                    </p>
                                                                                </li>
                                                                            </ul>
                                                                        </div>
                                                                    </div>
                                                                </div>

                                                            </div>
                                                            <div v-if="contract.id">
                                                                <div class="rounded py-2 px-2 mb-3 bg-darker">
                                                                    <form onsubmit="return false;">
                                                                        <div
                                                                            class="d-flex justify-content-between align-items-center">
                                                                            <h5 class="mb-0 ms-2">Upload Files</h5>
                                                                            <input type="file" @change="uploadFile"
                                                                                multiple />
                                                                            <button type="button"
                                                                                class="btn-lg btn-close btn-close-white"
                                                                                @click="contract.id = ''; contract.api = ''"
                                                                                aria-label="Close"></button>
                                                                        </div>
                                                                        <div class="bg-success rounded border border-success p-4 mt-2"
                                                                            id="img-well" @drop="dragFile($event)" @dragenter.prevent @dragover.prevent>
                                                                            Or drag the file(s) here
                                                                        </div>
                                                                    </form>
                                                                </div>
                                                                <div id="listOfImgs" v-for="(file, index) in File">
                                                                    <div class="p-3 mb-3 bg-dark"
                                                                        style="border-radius: 10px;">
                                                                        <div
                                                                            class="d-flex align-items-center flex-row pb-2 mb-2">
                                                                            <h6 class="m-0">{{file.name}}</h6>
                                                                            <div class="flex-grow-1 mx-5">
                                                                                <div class="progress" role="progressbar"
                                                                                    aria-label="Upload progress"
                                                                                    aria-valuenow="25" aria-valuemin="0"
                                                                                    aria-valuemax="100">
                                                                                    <div class="progress-bar"
                                                                                        :style="'width: ' + FileInfo[file.name].progress + '%'">
                                                                                        {{file.progress}}%
                                                                                    </div>
                                                                                </div>
                                                                            </div>
                                                                            <div class="flex-shrink" v-if="File.length">
                                                                                <button type="button"
                                                                                    class="me-2 btn btn-secondary"
                                                                                    v-if="file.actions.pause"
                                                                                    @click="fileRequest[index].resumeFileUpload()">Pause</button>
                                                                                <button type="button"
                                                                                    class="me-2 btn btn-secondary"
                                                                                    v-if="file.actions.resume"
                                                                                    @click="fileRequest[index].resumeFileUpload()">Resume</button>
                                                                                <button type="button"
                                                                                    class="me-2 btn btn-secondary"
                                                                                    v-if="file.actions.cancel"
                                                                                    @click="fileRequest[index].resumeFileUpload()">Cancel</button>
                                                                            </div>
                                                                            <div class="ms-auto">
                                                                                <button class="btn btn-danger"
                                                                                    @click="deleteImg(index, file.name)"
                                                                                    data-toggle="tooltip"
                                                                                    data-placement="top"
                                                                                    title="Delete Asset"><i
                                                                                        class="fas fa-fw fa-trash-alt"></i></button>
                                                                            </div>
                                                                        </div>
                                                                        <div class="d-flex w-100">
                                                                            <ul class="text-start w-100">
                                                                                <li class="">Bytes: {{file.size}}</li>
                                                                                <li class="">CID:
                                                                                    {{FileInfo[file.name].hash}}</li>
                                                                                <li class="">Status:
                                                                                    {{FileInfo[file.name].status}}
                                                                                </li>
                                                                                <li class=""><a
                                                                                        :href="'https://ipfs.dlux.io/ipfs/' + FileInfo[file.name].hash"
                                                                                        target="_blank">https://ipfs.io/ipfs/{{FileInfo[file.name].hash}}<i
                                                                                            class="fa-solid fa-up-right-from-square fa-fw ms-1"></i></a>
                                                                                </li>
                                                                            </ul>
                                                                        </div>
                                                                    </div>
                                                                </div>
                                                            </div>
                                                            <div v-if="File.length">
                                                                <button type="button" class="btn btn-info mb-2"
                                                                    @click="signNUpload()"><i
                                                                        class="fa-solid fa-file-signature fa-fw me-2"></i>Sign
                                                                    and
                                                                    Upload</button>
                                                            </div>
                                                        </div>
                                                    </div>
                                                </div>
                                            </div>
                                            <div class="accordion-item">
                                                <h2 class="accordion-header">
                                                    <button class="accordion-button collapsed" type="button"
                                                        data-bs-toggle="collapse"
                                                        data-bs-target="#executedContracts"
                                                        aria-expanded="false"
                                                        aria-controls="executedContracts">
                                                        Select Your Files ({{hasFiles}})
                                                    </button>
                                                </h2>
                                                <div id="executedContracts"
                                                    class="accordion-collapse collapse">
                                                    <div class="accordion-body">
                                                        <div v-if="!hasFiles">
                                                            <p class="m-0">You don't have any active SPK Network hosting contracts. If you have not yet created a contract, do that first. If you have created a contract, upload files and execute the contract. If your contract has expired, extend the contract.</p>
                                                        </div>
                                                        <div v-if="hasFiles"
                                                class="rounded py-2 px-3 bg-darkg border border-secondary">

                                                <div v-for="contract in saccountapi.file_contracts"
                                                    class="border-secondary my-2 p-3"  v-bind:class="{'border-bottom': hasFiles > 1}">
                                                    <div class="d-flex flex-wrap">
                                                        <div class="rounded bg-primary px-2 py-1 m-2 text-white"
                                                            title="Contract Size"><i
                                                                class="fa-solid fa-database fa-fw me-2"></i>{{contract.u/1000000}}
                                                            MB
                                                        </div>
                                                        <div class="btn-group ms-auto" role="group"
                                                            aria-label="LARYNX Actions"> 
                                                            <button v-if="contract.c == 3" type="button"
                                                                class="btn btn-secondary" @click=""><i
                                                                    class="fa-solid fa-clock-rotate-left fa-fw me-2"></i>Extend</button>
                                                            <button v-if="contract.c == 2" type="button"
                                                                class="btn btn-warning" @click="addBen(slotDecode(contract.s,
                                                        0), slotDecode(contract.s, 1) * 100)"><i
                                                                    class="fa-solid fa-file-pen fa-fw me-2"></i>Finalize</button>
                                                            <button type="button"
                                                                class="btn btn-dark ms-0 me-0 ps-0 pe-0"
                                                                disabled></button>
                                                            <button type="button" class="btn btn-secondary" @click=""><i
                                                                class="fa-solid fa-pen-to-square fa-fw me-2"></i>Post</button>
                                                            <button type="button"
                                                                class="btn btn-dark ms-0 me-0 ps-0 pe-0"
                                                                disabled></button>
                                                            <button type="button" class="btn btn-secondary"
                                                                data-bs-toggle="collapse"
                                                                :data-bs-target="'#' + replace(contract.i)"><i
                                                                    class="fa-solid fa-magnifying-glass fa-fw me-2"></i>Details</button>
                                                        </div>
                                                        <div class="w-100" v-if="contract.df">
                                                            <h5>Files:</h5>
                                                            <div class="d-flex align-items-center" v-for="file in contract.df">
                                                                 <div class="me-2"><a class="m-0" :href="'https://ipfs.io/ipfs/' + file"
                                                                        target="_blank">{{file}}<i
                                                                            class="fa-solid fa-up-right-from-square fa-fw ms-1"></i></a></div>
                                                                <div class="ms-auto"><button type="button" class="btn btn-primary" v-if="publishPage"
                                                                    @click="addAsset(file, contract.i)"><i class="fa-solid fa-square-plus"></i></button></div>
                                                            </div>
                                                        </div>
                                                    </div>
                                                    <div class="collapse" :id="replace(contract.i)">
                                                        <ul class="text-start">
                                                            <li>Contract ID: {{contract.i}}</li>
                                                            <li>Size: {{contract.u/1000000}} MB</li>
                                                            <li>File Owner: @{{contract.t}}</li>
                                                            <li>Service Provider: @{{contract.b}}</li>
                                                            <li>Sponsor: @{{contract.f}}</li>
                                                            <li>Expiration: {{exp_to_time(contract.e)}}</li>
                                                            <li>Price: {{contract.r}} Broca</li>
                                                            <li>Redundancy: {{contract.p}}</li>
                                                            <li v-if="contract.s">Terms: {{slotDecode(contract.s, 1)}}%
                                                                Bennificiary to
                                                                @{{slotDecode(contract.s, 0)}}</li>
                                                            <li>Status: {{contract.c == 2 ? 'Waiting For Post' :
                                                                'Decentralizing'}}</li>
                                                                <li v-if="contract.n">Stored by:<p
                                                                    v-for="acc in contract.n">@{{acc}} </p>
                                                            </li>
                                                        </ul>
                                                    </div>
                                                </div>
                                            </div>
                                                    </div>
                                                </div>
                                            </div>
                                        </div>
                                        <div>



                                            
                                        </div>
                                    </div>
                                </div>
                            </div>
                            <div class="accordion-item">
                                <h2 class="accordion-header">
                                    <button class="accordion-button collapsed" type="button" data-bs-toggle="collapse"
                                        data-bs-target="#assetManager" aria-expanded="false"
                                        aria-controls="assetManager">
                                        360 Asset Manager
                                    </button>
                                </h2>
                                <div id="assetManager" class="accordion-collapse collapse">
                                    <div class="accordion-body">
                                        <!-- Asset Manager -->
                                        <div v-if="!postCustom_json.assets.length">No assets added. Use the File Upload
                                            & Hosting section to view or create hosting contracts, then upload assets
                                            into a hosting contract. Once you have assets in a hosting contract, you can
                                            add them to your 360 post and they will appear here.</div>
                                        <div v-if="postCustom_json.assets.length">
                                            <h6>Assets</h6>
                                            <div v-for="asset in postCustom_json.assets">
                                                <form onsubmit="return false;">
                                                    <p>CID: {{asset.hash}}</p>
                                                    <p>In: {{asset.contract}}</p>
                                                    <input type="text" v-model="asset.name" placeholder="Picture Name">
                                                    <input type="text" v-model="asset.thumbHash"
                                                        placeholder="Thumbnail IPFS Hash">
                                                    <button
                                                        @click="addAsset(asset.hash, asset.contract, asset.name, asset.thumbHash)">Refresh
                                                        dApp</button>
                                                    <button
                                                        @click="delAsset(asset.hash, asset.contract, asset.name, asset.thumbHash)">Delete
                                                        Asset</button>
                                                    <button @click="moveAsset(asset.hash, 'up')"><i
                                                            class="fa-solid fa-up-long"></i></button>
                                                    <button @click="moveAsset(asset.hash, 'down')"><i
                                                            class="fa-solid fa-down-long"></i></button>
                                                </form>
                                            </div>
                                        </div>
                                    </div>
                                </div>
                            </div>
                        </div>

                    </div>
                    <div class="col-xl-6 my-2">
                        <h3>Preview</h3>
                        <div class="accordion" id="previewCol">
                            <div class="accordion-item">
                              <h2 class="accordion-header">
                                <button class="accordion-button" type="button" data-bs-toggle="collapse" data-bs-target="#preview360" aria-expanded="true" aria-controls="preview360">
                                  360 Preview
                                </button>
                              </h2>
                              <div id="preview360" class="accordion-collapse collapse show">
                                <div class="accordion-body p-0">
                                    <div class="ratio ratio-1x1">
                                    <iframe ref="aframePreview" id="aframePreview"
                                    src="https://turnkey-360-gallery.glitch.me/post.html"
                                    frameborder="0"
                                    allow="accelerometer; autoplay; clipboard-write; encrypted-media; gyroscope; picture-in-picture"
                                    allowfullscreen></iframe></div>
                                </div>
                              </div>
                            </div>
                            <div class="accordion-item">
                              <h2 class="accordion-header">
                                <button class="accordion-button" type="button" data-bs-toggle="collapse" data-bs-target="#previewPost" aria-expanded="true" aria-controls="previewPost">
                                  Post Preview
                                </button>
                              </h2>
                              <div id="previewPost" class="accordion-collapse collapse show">
                                <div class="accordion-body text-start">
                                    <vue-showdown :markdown="postBody"/>
                                </div>
                              </div>
                            </div>
                          </div>
                    </div>
                </div>
            </section>
        </main>
    </div>
    <!-- Bootstrap -->
    <script src="https://cdn.jsdelivr.net/npm/@popperjs/core@2.11.6/dist/umd/popper.min.js"
        integrity="sha384-oBqDVmMz9ATKxIep9tiCxS/Z9fNfEXiDAYTujMAeBAsjFuCZSmKbSSUnQlmh/jp3"
        crossorigin="anonymous"></script>
    <script src="https://cdn.jsdelivr.net/npm/bootstrap@5.2.3/dist/js/bootstrap.min.js"
        integrity="sha384-cuYeSxntonz0PPNlHhBs68uyIAVpIIOZZ5JqeqvYYIcEL727kskC66kF92t6Xl2V"
        crossorigin="anonymous"></script>
    <script src="https://cdn.jsdelivr.net/npm/jquery@3.5.1/dist/jquery.slim.min.js"
        integrity="sha384-DfXdz2htPH0lsSSs5nCTpuj/zy4C+OGpamoFVy38MVBnE+IbbVYUew+OrCXaRkfj"
        crossorigin="anonymous"></script>

</body>

</html><|MERGE_RESOLUTION|>--- conflicted
+++ resolved
@@ -1204,13 +1204,8 @@
                                                                 <div v-for="sponsor in saccountapi.channels">
                                                                     <div v-for="(channel, index) in sponsor"
                                                                         v-if="channel.c == 1">
-<<<<<<< HEAD
                                                                         <div class="d-flex flex-wrap border-secondary my-2 p-3"
                                                                          v-bind:class="{'border-bottom': index < sponsor.length - 1}"
-=======
-                                                                        <div class="d-flex flex-wrap justify-content-between border-secondary my-2 p-3"
-                                                                         v-bind:class="{'border-bottom': numChannels > 1}"
->>>>>>> 14c5e348
                                                                             v-if="!contract.id || contract.id == channel.i">
                                                                             <div class="d-flex">
                                                                             <div class="rounded bg-primary px-2 py-1 m-2 text-white"
