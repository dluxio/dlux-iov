--- conflicted
+++ resolved
@@ -1,9 +1,5 @@
 if (window.location.hostname.includes('dlux') && 'serviceWorker' in navigator) {
-<<<<<<< HEAD
-    const version = '2025.04.01.2';
-=======
-    const version = '2025.04.01.1';
->>>>>>> 3abf1152
+    const version = '2025.04.01.3';
     console.log('Registering service worker with version:', version);
 
     navigator.serviceWorker.getRegistration('/')
