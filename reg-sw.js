var activeWorker = null;
if (window.location.hostname.includes('dlux') && 'serviceWorker' in navigator) {
<<<<<<< HEAD
    const version = '2025.07.09.2'; // Ensure this version matches sw.js
=======
    const version = '2025.07.10.1'; // Ensure this version matches sw.js
>>>>>>> 87661c7f
    console.log('Desired service worker version:', version);

    navigator.serviceWorker.getRegistration('/')
        .then(registration => {
            if (registration && registration.active) {
                const activeSWURL = registration.active.scriptURL;
                console.log('Found active service worker:', activeSWURL);
                
                const urlParams = new URLSearchParams(activeSWURL.split('?')[1]);
                const activeVersion = urlParams.get('v');

                if (activeVersion === version) {
                    console.log('Active service worker version matches desired version. No action needed.');
                    activeWorker = registration.active;
                    return null; // Indicate that no further registration steps are needed
                } else {
                    console.log(`Active service worker version (${activeVersion}) does not match desired version (${version}). Unregistering.`);
                    return registration.unregister().then(() => {
                        console.log('Unregistered existing (old active) service worker');
                        return true; // Indicate that registration should proceed
                    });
                }
            } else {
                // No *active* worker.
                if (!registration) {
                    console.log('No service worker registration found at all. Proceeding with new registration.');
                    return true; // Proceed to register.
                } else {
                    // Registration exists, but registration.active is null.
                    console.log('Service worker registration found, but no *active* worker. Checking for waiting/installing workers of the desired version.');

                    if (registration.waiting) {
                        const waitingSWURL = registration.waiting.scriptURL;
                        const urlParams = new URLSearchParams(waitingSWURL.split('?')[1]);
                        const waitingVersion = urlParams.get('v');
                        if (waitingVersion === version) {
                            console.log(`Found a WAITING service worker (version ${version}). Attempting to activate it.`);
                            registration.waiting.postMessage({ type: 'SKIP_WAITING' });
                            activeWorker = registration.waiting;
                            return null; // Don't proceed to re-register; let the waiting one activate.
                        } else {
                            console.log(`Found WAITING service worker with old version (${waitingVersion}). Will unregister and register new version.`);
                            // Proceed to unregister this registration and then register new.
                        }
                    } else if (registration.installing) {
                        const installingSWURL = registration.installing.scriptURL;
                        const urlParams = new URLSearchParams(installingSWURL.split('?')[1]);
                        const installingVersion = urlParams.get('v');
                        if (installingVersion === version) {
                            console.log(`Found an INSTALLING service worker (version ${version}). Allowing it to complete.`);
                            activeWorker = registration.installing;
                            return null; // Don't proceed to re-register.
                        } else {
                             console.log(`Found INSTALLING service worker with old version (${installingVersion}). Will proceed to register new version over it.`);
                             // Proceed to unregister this registration and then register new.
                        }
                    } else {
                        console.log('Registration exists but no active, waiting, or installing worker of the desired version. Proceeding with new registration.');
                    }
                    
                    // If we've reached here, it means the existing registration (though not active)
                    // isn't a suitable candidate (e.g., old waiting/installing, or just empty).
                    // So, unregister it before registering the new one.
                    console.log('Unregistering existing (non-active, unsuitable) service worker before new registration.');
                    return registration.unregister().then(() => {
                        console.log('Unregistered existing service worker.');
                        return true; // Proceed to register
                    });
                }
            }
        })
        .then(shouldRegister => {
            if (shouldRegister === null) { // null means no registration needed
                if(activeWorker) console.log('Correct service worker already in place.');
                return;
            }
            if (shouldRegister === true) {
                console.log('Registering new service worker...');
                return navigator.serviceWorker.register(`/sw.js?v=${version}`, { scope: '/' });
            }
        })
        .then(reg => {
            if (reg) { // reg will be undefined if registration was skipped or failed in promise chain
                console.log('Service worker registration attempt completed. Scope:', reg.scope);
                activeWorker = reg.installing || reg.waiting || reg.active; // Update activeWorker reference

                reg.addEventListener('updatefound', () => {
                    const newWorker = reg.installing;
                    console.log('Update found. New worker installing:', newWorker);
                    newWorker.addEventListener('statechange', () => {
                        console.log('New worker state changed to:', newWorker.state);
                        if (newWorker.state === 'installed') {
                             activeWorker = newWorker;
                            if (navigator.serviceWorker.controller) {
                                console.log('New service worker installed. Ready to take over from current controller.');
                                // Optionally, prompt user or send SKIP_WAITING
                                // newWorker.postMessage({ type: 'SKIP_WAITING' }); 
                            } else {
                                console.log('New service worker installed. Ready to control on next load or after activation.');
                                // newWorker.postMessage({ type: 'SKIP_WAITING' }); // Can also send here
                            }
                        }
                        if (newWorker.state === 'activated') {
                             activeWorker = newWorker;
                             console.log('New service worker activated and controlling.');
                        }
                    });
                });
            }
        })
        .catch(error => {
            console.error('Service worker lifecycle error:', error);
        });
} else {
    console.log('Service workers not supported or not on dlux domain.');
}<|MERGE_RESOLUTION|>--- conflicted
+++ resolved
@@ -1,10 +1,6 @@
 var activeWorker = null;
 if (window.location.hostname.includes('dlux') && 'serviceWorker' in navigator) {
-<<<<<<< HEAD
-    const version = '2025.07.09.2'; // Ensure this version matches sw.js
-=======
     const version = '2025.07.10.1'; // Ensure this version matches sw.js
->>>>>>> 87661c7f
     console.log('Desired service worker version:', version);
 
     navigator.serviceWorker.getRegistration('/')
