--- conflicted
+++ resolved
@@ -141,16 +141,11 @@
                                 </div>
                             </div>
                             <div class="card-body bg-darkg">
-<<<<<<< HEAD
-                                <a href="#/" class="no-decoration">
+                                <a href="#detailModal" class="no-decoration" data-bs-toggle="modal"
+                                    @click="modalSelect(url)">
                                     <h3 class="lead text-white truncate1">{{post.title}}</h3>
                                     <div class="text-white-50 truncate2">{{post.preview}}<span
-=======
-                                <a href="#detailModal" class="no-decoration" data-bs-toggle="modal"
-                                    @click="modalSelect(url)">
-                                    <h3 class="lead text-white">{{post.title}}</h3>
-                                    <div class="text-white-50">{{post.preview}}...<span
->>>>>>> 13079c62
+
                                             class="small text-primary ms-2">Read
                                             More</span></div>
                                 </a>
@@ -217,19 +212,12 @@
                                         <i class="fa-solid fa-flag ms-2"></i> {{post.downVotes ? post.downVotes : ''}}
                                     </div>
                                     <div class="ms-auto">
-
-<<<<<<< HEAD
-                                        
                                         <pop-vue title="Post Earnings" :content="'Hive: ' + post.total_payout_value + '\n' + TOKEN + ': ...' "
-=======
-                                        <pop-vue title="Hello Popover" :content="post.total_payout_value"
->>>>>>> 13079c62
                                             trigger="hover">
                                             <button class="btn btn-secondary">
                                                 {{sigFig(post.total_payout_value, 2)}}
                                             </button>
                                         </pop-vue>
-
                                     </div>
                                 </div>
                             </div>
@@ -238,83 +226,6 @@
                 </div>
             </div>
 
-<<<<<<< HEAD
-
-
-
-
-
-            <!-- <div class="row">
-
-                <div class="col-sm-6 col-lg-4 mb-4" v-for="post in displayPosts">
-                    <div class="card text-white bg-dark mt-2 mb-3">
-                        <div class="card-header">
-                            <div class="">
-                                <div class="float-left"><a :href="'/@' + post.author"><img
-                                            :src="'https://images.hive.blog/u/' + post.author + '/avatar'" alt=""
-                                            class="rounded-circle bg-light img-fluid mr-2 cover author-img"></a>
-                                </div>
-                                <div class="float-left">
-                                    <p class="mt-0 mb-0 text-muted text-semibold"><a :href="'/@' + post.author"
-                                            class="a-1">{{post.author}}<span
-                                                class="ml-2 badge badge-pill badge-light">{{authors[post.author] ?
-                                                readRep(authors[post.author].reputation): ''}}</span></a>
-                                    </p>
-                                    <small class="text-muted">{{post.ago}}</small>
-                                </div>
-                            </div>
-                            <div class="float-right"><span class="badge badge-secondary">{{post.type}}</span></div>
-                        </div>
-                        <a href="#detailModal" class="a-1" data-bs-toggle="modal" @click="modalSelect(url)">
-                            <h5 class="card-title mt-2 text-center text-capitalize">{{post.title}}</h5>
-                            <img src="..." alt="Card image cap" class="card-img-top" :src="post.pic" />
-                            <div class="card-body">
-                                <p class="preview-text">{{post.preview}}</p>
-                            </div>
-                        </a>
-                        <div class="text-center">
-                            <a :href="post.appurl" type="button" class="btn btn-outline-danger rounded-pill mb-4"
-                                target="_blank" v-if="'app'">Launch</a>
-                        </div>
-                        <div class="card-footer">
-                            <div class="collapse" :id="'vote-' + post.id">
-                                <form id="voteForm">
-                                    <div class="d-flex align-items-center text-white-50">
-                                        <div>
-                                            <button type="button" class="btn btn-primary"
-                                                @click="vote(post.id)">{{post.slider}}%</button>
-                                            <button type="button" class="btn btn-secondary" data-toggle="collapse"
-                                                :data-target="'#vote-' + post.id"><span
-                                                    class="close text-white">×</span></button>
-                                        </div>
-                                        <div class="flex-fill mx-2">
-                                            <p class="my-1">
-                                                <input type="range" class="form-control-range" step="0.01" value="100"
-                                                    v-model="post.slider">
-                                            </p>
-                                        </div>
-                                        <div>
-                                            <p class="my-0"><span class="mr-1" id="commentVal">0</span><i
-                                                    class="ml-1 fab fa-fw fa-hive"></i></p>
-                                        </div>
-                                    </div>
-                                </form>
-                            </div>
-                            <div class="d-flex align-items-center my-2">
-                                <div><a data-toggle="collapse" :data-target="'#vote-' + post.id"><i
-                                            class="fas fa-heart fa-fw mr-1"></i></a>{{post.upVotes}}
-                                    <i class="fas fa-comment fa-fw ml-2 mr-1"></i>post.children
-                                </div>
-                                <div class="ml-auto">{{post.total_payout_value}}<i class="ml-1 fab fa-fw fa-hive"></i>
-                                </div>
-                            </div>
-                        </div>
-                    </div>
-                </div>
-
-            </div> -->
-=======
->>>>>>> 13079c62
             <div class="modal fade" id="detailModal" tabindex="11" role="dialog" aria-hidden="true">
                 <div class="modal-dialog modal-full modal-xl modal-dialog-centered" role="document">
                     <div class="modal-content bg-dark text-white">
