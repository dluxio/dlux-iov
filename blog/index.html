<!doctype html>
<html lang="en" class="h-100">

<head>
    <title>DLUX - Apps</title>
    <meta charset="UTF-8" />
    <meta http-equiv="X-UA-Compatible" content="IE=edge" />
    <meta name="viewport" content="width=device-width, initial-scale=1" />
    <link rel="manifest" href="/manifest.webmanifest">
    <link rel="apple-touch-icon" href="/img/dlux-icon-192.png">
    <meta name="apple-mobile-web-app-status-bar-style" content="default">
    <meta name="apple-mobile-web-app-title" content="DLUX">
    <meta name="theme-color" content="#111222" />
    <link rel="shortcut icon" href="/img/favicon.ico" type="image/x-icon" />
    <!-- Bootstrap -->
    <link href="https://cdn.jsdelivr.net/npm/bootstrap@5.1.3/dist/css/bootstrap.min.css" rel="stylesheet"
        integrity="sha384-1BmE4kWBq78iYhFldvKuhfTAU6auU8tT94WrHftjDbrCEXSU1oBoqyl2QvZ6jIW3" crossorigin="anonymous" />
    <link href="/css/custom.css" rel="stylesheet" />
    <script src="https://cdn.jsdelivr.net/npm/marked/marked.min.js"></script>
    <script src="https://kit.fontawesome.com/0f693ffc58.js" crossorigin="anonymous"></script>
    <script type="module" src="/js/vueme.js"></script>

    <script>
        if ('serviceWorker' in navigator) {
            navigator
                .serviceWorker
                .register(
                    // path to the service worker file
                    '/sw.js'
                )
                // the registration is async and it returns a promise
                .then(function (reg) {
                    console.log('Registration Successful');
                });
        }

    </script>

</head>

<body class="d-flex flex-column h-100 padme-t70 text-white" id="explore">
    <div id="app">
        <div v-scroll="handleScroll">
            <nav-vue @login="account = $event;getTokenUser($event);getHiveUser($event)"
                @logout="account = '';removeUser()" @ack="removeOp($event)" @refresh="run($event)" :op="toSign"
                :lapi="lapi" />
        </div>
        <main role="main" class="flex-shrink-0" v-cloak>

            <!--detail view-->
<<<<<<< HEAD
            <div class="" id="detailModal" tabindex="11" role="dialog">
=======
            <div class="modal fade" id="detailModal" tabindex="11" role="dialog" aria-hidden="false">
>>>>>>> 99fa028a
                <div class="modal-dialog modal-full modal-xl modal-dialog-centered" style="max-width: 1000px;"
                    role="document">
                    <div class="modal-content bg-dark text-white">
                        <div class="card text-white bg-dark">
                            <div class="ms-auto">
                                <button type="button" class="btn-close btn-close-white mt-3 me-3"
                                    data-bs-dismiss="modal" aria-label="Close"
                                    onclick="window.history.back();"></button>
                            </div>
                            <div class="ms-auto me-auto px-2" style="max-width: 750px">
                                <div class="bg-darker ">
                                    <div class="d-flex">
                                        <div>
                                            <h3 class="card-title" id="modal_title">
                                                {{displayPost.item.title}}</h3>
                                            <div class="d-flex flex-wrap text-info">
                                                <div>
                                                    <p><i
                                                            :class="postSelect.types[displayPost.item.type].icon"></i>{{postSelect.types[displayPost.item.type].launch}}
                                                    </p>

                                                </div>
                                                <p class="mx-2">•</p>
                                                <vue-ratings class="d-flex" :stars="displayPost.item.stars"
                                                    :ratings="displayPost.item.ratings">
                                                </vue-ratings>
                                            </div>
                                        </div>
                                       
                                    </div>
                                    <div class="d-flex align-items-center justify-content-between">
                                        <a :href="'/@' + displayPost.author" class="no-decoration">
                                            <div class="d-flex align-items-center">
                                                <img :src="'https://images.hive.blog/u/' + displayPost.item.author + '/avatar'"
                                                    alt=""
                                                    class="rounded-circle bg-light img-fluid me-3 cover author-img"
                                                    style="width: 50px;">
                                                <div>
                                                    <div class="d-flex align-items-center">
                                                        <h3 class="m-0 text-white-50">{{displayPost.item.author}}</h3>
                                                        <div>
                                                            <span style="font-size: .5em;"
                                                                class="ms-2 badge small rounded-pill text-white"
                                                                :class="{'bg-danger': displayPost.item.rep < 25, 'bg-warning': displayPost.item.rep >= 25 && displayPost.item.rep < 50, 'bg-success': displayPost.item.rep >= 50}">
                                                                {{displayPost.item.rep}}
                                                            </span>
                                                        </div>
                                                    </div>
                                                    <span class="small text-muted">{{displayPost.item.ago}}</span>
                                                </div>
                                            </div>
                                        </a>

                                        <a :href="displayPost.item.url" target="_blank" class="ms-auto no-decoration"><button
                                                class="btn btn-lg btn-info px-4 d-flex align-items-center" style="border-radius: 5rem;"><span class="d-none d-md-flex me-2">Launch</span><i
                                                    class="ms-2 fas fa-external-link-alt"></i></button></a>

                                        <span class="badge bg-primary d-none"><i
                                                :class="postSelect.types[displayPost.item.type].icon"></i>{{displayPost.item.type}}</span>
                                    </div>

                                </div>
                                <div>
                                    <hr>
                                </div>
                                <div class="bg-darker">
                                    <vue-markdown :md="displayPost.item.body" :author="displayPost.item.author"
                                        :permlink="displayPost.item.permlink"></vue-markdown>
                                </div>
                                <div class="m-auto bg-darker py-3 text-center">
                                    <p><i
                                            :class="postSelect.types[displayPost.item.type].icon"></i>{{postSelect.types[displayPost.item.type].launch}}
                                    </p>
                                    <a :href="displayPost.item.url"><button class="btn btn-lg btn-info px-4"
                                            style="border-radius: 5rem;">Launch<i
                                                class="ms-2 fas fa-external-link-alt"></i></button></a>
                                </div>
                                <div class="bg-darker">
                                    <!--leave comment-->
                                    <div
                                        :data-bs-target="'#comment-modal-' + displayPost.item.author + '-' + displayPost.item.permlink">
                                        <form id="commentForm">
                                            <!--input with buttons and preview-->
                                            <vue-markdown @settext="pending(displayPost.item.url, $event)">
                                            </vue-markdown>
                                            <!--input star rating-->
                                            <vue-ratings vote="true" @rating="setRating(displayPost.item.url, $event)">
                                            </vue-ratings>
                                        </form>
                                    </div>
                                    <!--modal vote collapse-->
                                    <div class="collapse"
                                        :id="'vote-modal-' + displayPost.item.author + '-' + displayPost.item.permlink">
                                        <form id="voteForm">
                                            <div class="d-flex align-items-center text-white-50">
                                                <div>
                                                    <button type="button" class="btn btn-primary"
                                                        @click="vote(displayPost.item.url)">{{displayPost.item.slider/100}}%</button>
                                                    <button type="button" class="btn btn-secondary"
                                                        data-bs-toggle="collapse"
                                                        :data-bs-target="'#vote-modal-' + displayPost.item.author + '-' + displayPost.item.permlink"><span
                                                            class="close text-white">×</span></button>
                                                </div>
                                                <div class="flex-fill mx-2">
                                                    <p class="my-1">
                                                        <input type="range" class="form-control-range" step="1"
                                                            value="10000" max="10000" min="1"
                                                            v-model="displayPost.item.slider">
                                                    </p>
                                                </div>
                                                <p class="my-0"><span class="me-1" id="commentVal">{{toFixed(voteVal *
                                                        displayPost.item.slider/10000,3)}} HBD</span><i
                                                        class="ml-1 fab fa-fw fa-hive"></i></p>
                                            </div>
                                        </form>
                                    </div>
                                    <!--footer buttons-->
                                    <div class="d-flex align-items-center my-2">
                                        <div><a href="#/" class="no-decoration" data-bs-toggle="collapse"
                                                :data-bs-target="'#vote-modal-' + displayPost.item.author + '-' + displayPost.item.permlink"><i
                                                    class="fas fa-heart me-1"></i><span
                                                    class="text-white-50">{{displayPost.item.upVotes}}</span></a>
                                            <a href="#/" class="no-decoration" data-bs-toggle="collapse"
                                                :data-bs-target="'#comment-modal-' + displayPost.item.author + '-' + displayPost.item.permlink">

                                                <i class="fas fa-comment ms-2 me-1"></i><span
                                                    class="text-white-50">{{displayPost.item.children}}</span></a>
                                        </div>
                                        <div class="ms-auto" id="modal_total_payout"><i
                                                class="ms-1 fab fa-fw fa-hive text-white-50"></i>
                                        </div>
                                    </div>
                                </div>
                                <div class="replies">
                                    <div v-for="post in displayPost.item.replies" :key="post.url">
                                        <div class="card-header">
                                            <div class="float-left">
                                                <a :href="post.author_url"><img :src="post.author_img"
                                                        class="rounded-circle bg-light img-fluid mr-2 cover author-img"></a>
                                            </div>
                                            <div class="float-left">
                                                <p class="mt-0 mb-0 text-muted text-semibold"><a class="a-1"
                                                        id="modal_author"><span
                                                            class="ml-2 badge badge-pill badge-light">{{post.rep}}</span></a>
                                                </p>
                                            </div>
                                            <span>
                                                <h5>{{post.author}}</h5><a href="#/" v-show="post.author == account"
                                                    @click="post.edit = !post.edit">Edit Post</a>
                                                <div v-show="!posturls[post.url].edit">
                                                    <vue-ratings class="d-flex"
                                                        :stars="post?.json_metadata?.review?.rating">
                                                    </vue-ratings>
                                                </div>
                                                <div v-show="posturls[post.url].edit">
                                                    <vue-ratings class="d-flex" vote="true"
                                                        @rating="setRating(post.url, $event)">
                                                    </vue-ratings>
                                                </div>
                                                <small class="text-muted" id="modal_created">{{post.ago}}</small>
                                            </span>
                                        </div>
                                        <div class="card-body" v-show="!posturls[post.url].edit">
                                            <vue-markdown :md="post.body">
                                            </vue-markdown>
                                        </div>
                                        <div class="card-body" v-show="posturls[post.url].edit">
                                            <vue-markdown :toedit="post.body" @settext="pending(post.url, $event)">
                                            </vue-markdown>
                                        </div>
                                        <div class="card-footer">
                                            <!-- votes/value, replies load replies and reply-->
                                        </div>
                                    </div>
                                </div>
                            </div>
                        </div>
                    </div>
                </div>
            </div>

        </main>
        <!-- Footer -->
        <div>
            <foot-vue />
        </div>
    </div>
    <script src="https://cdn.jsdelivr.net/npm/bootstrap@5.1.3/dist/js/bootstrap.bundle.min.js"
        integrity="sha384-ka7Sk0Gln4gmtz2MlQnikT1wXgYsOg+OMhuP+IlRH9sENBO0LRn5q+8nbTov4+1p"
        crossorigin="anonymous"></script>
    <script src="https://cdn.jsdelivr.net/npm/masonry-layout@4.2.2/dist/masonry.pkgd.min.js"
        integrity="sha384-GNFwBvfVxBkLMJpYMOABq3c+d3KnQxudP/mGPkzpZSTYykLBNsZEnG2D9G/X/+7D" crossorigin="anonymous"
        async></script>

    <script>
        (function () {
            "use strict";
            window.addEventListener(
                "load",
                function () {
                    // Fetch all the forms we want to apply custom Bootstrap validation styles to
                    var forms = document.getElementsByClassName("needs-validation");
                    // Loop over them and prevent submission
                    var validation = Array.prototype.filter.call(
                        forms,
                        function (form) {
                            form.addEventListener(
                                "submit",
                                function (event) {
                                    if (form.checkValidity() === false) {
                                        event.preventDefault();
                                        event.stopPropagation();
                                    }
                                    form.classList.add("was-validated");
                                },
                                false
                            );
                        }
                    );
                },
                false
            );
        })();
    </script>
    <script src="https://cdnjs.cloudflare.com/ajax/libs/crypto-js/4.1.1/crypto-js.min.js"
        integrity="sha512-E8QSvWZ0eCLGk4km3hxSsNmGWbLtSCSUcewDQPQWZF6pEU8GlT8a5fF32wOl1i8ftdMhssTrF/OhyGWwonTcXA=="
        crossorigin="anonymous" referrerpolicy="no-referrer"></script>
    <script src="https://cdnjs.cloudflare.com/ajax/libs/uuid/8.1.0/uuidv4.min.js"></script>
</body>

</html><|MERGE_RESOLUTION|>--- conflicted
+++ resolved
@@ -48,11 +48,7 @@
         <main role="main" class="flex-shrink-0" v-cloak>
 
             <!--detail view-->
-<<<<<<< HEAD
             <div class="" id="detailModal" tabindex="11" role="dialog">
-=======
-            <div class="modal fade" id="detailModal" tabindex="11" role="dialog" aria-hidden="false">
->>>>>>> 99fa028a
                 <div class="modal-dialog modal-full modal-xl modal-dialog-centered" style="max-width: 1000px;"
                     role="document">
                     <div class="modal-content bg-dark text-white">
@@ -81,7 +77,7 @@
                                                 </vue-ratings>
                                             </div>
                                         </div>
-                                       
+
                                     </div>
                                     <div class="d-flex align-items-center justify-content-between">
                                         <a :href="'/@' + displayPost.author" class="no-decoration">
